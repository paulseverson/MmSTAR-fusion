# nf-core/rnafusion: Documentation

<<<<<<< HEAD
The nf-core/rnafusion documentation is split into the following pages:

<!-- TODO nf-core: If you write more documentation pages, add them to the docs index page here -->

* [Usage](usage.md)
  * An overview of how the pipeline works, how to run it and a description of all of the different command-line flags.
* [Output](output.md)
  * An overview of the different results produced by the pipeline and how to interpret them.

You can find a lot more documentation about installing, configuring and running nf-core pipelines on the website: [https://nf-co.re](https://nf-co.re)
=======
The nf-core/rnafusion documentation is split into the following files:

1. [Installation](https://nf-co.re/usage/installation)
2. Pipeline configuration
    * [Download references](references.md)
    * [Local installation](https://nf-co.re/usage/local_installation)
    * [Adding your own system config](https://nf-co.re/usage/adding_own_config)
3. [Running the pipeline](usage.md)
4. [Output and how to interpret the results](output.md)
5. [Troubleshooting](https://nf-co.re/usage/troubleshooting)
>>>>>>> e5f86314
<|MERGE_RESOLUTION|>--- conflicted
+++ resolved
@@ -1,25 +1,10 @@
 # nf-core/rnafusion: Documentation
 
-<<<<<<< HEAD
 The nf-core/rnafusion documentation is split into the following pages:
-
-<!-- TODO nf-core: If you write more documentation pages, add them to the docs index page here -->
 
 * [Usage](usage.md)
   * An overview of how the pipeline works, how to run it and a description of all of the different command-line flags.
 * [Output](output.md)
   * An overview of the different results produced by the pipeline and how to interpret them.
 
-You can find a lot more documentation about installing, configuring and running nf-core pipelines on the website: [https://nf-co.re](https://nf-co.re)
-=======
-The nf-core/rnafusion documentation is split into the following files:
-
-1. [Installation](https://nf-co.re/usage/installation)
-2. Pipeline configuration
-    * [Download references](references.md)
-    * [Local installation](https://nf-co.re/usage/local_installation)
-    * [Adding your own system config](https://nf-co.re/usage/adding_own_config)
-3. [Running the pipeline](usage.md)
-4. [Output and how to interpret the results](output.md)
-5. [Troubleshooting](https://nf-co.re/usage/troubleshooting)
->>>>>>> e5f86314
+You can find a lot more documentation about installing, configuring and running nf-core pipelines on the website: [https://nf-co.re](https://nf-co.re)