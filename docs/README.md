# nf-core/rnafusion: Documentation

The nf-core/rnafusion documentation is split into the following files:

1. [Installation](https://nf-co.re/usage/installation)
2. Pipeline configuration
<<<<<<< HEAD
    * [Download references for tools](references.md)
    * [Local installation](https://nf-co.re/usage/local_installation)
    * [Adding your own system config](https://nf-co.re/usage/adding_own_config)
    * [Reference genomes](https://nf-co.re/usage/reference_genomes)
    * [UPPMAX configuration](configuration/uppmax.md)
=======
    * [Download references](references.md)
    * [Local installation](https://nf-co.re/usage/local_installation)
    * [Adding your own system config](https://nf-co.re/usage/adding_own_config)
>>>>>>> 3a2497a5
3. [Running the pipeline](usage.md)
4. [Output and how to interpret the results](output.md)
5. [Troubleshooting](https://nf-co.re/usage/troubleshooting)<|MERGE_RESOLUTION|>--- conflicted
+++ resolved
@@ -4,17 +4,9 @@
 
 1. [Installation](https://nf-co.re/usage/installation)
 2. Pipeline configuration
-<<<<<<< HEAD
-    * [Download references for tools](references.md)
-    * [Local installation](https://nf-co.re/usage/local_installation)
-    * [Adding your own system config](https://nf-co.re/usage/adding_own_config)
-    * [Reference genomes](https://nf-co.re/usage/reference_genomes)
-    * [UPPMAX configuration](configuration/uppmax.md)
-=======
     * [Download references](references.md)
     * [Local installation](https://nf-co.re/usage/local_installation)
     * [Adding your own system config](https://nf-co.re/usage/adding_own_config)
->>>>>>> 3a2497a5
 3. [Running the pipeline](usage.md)
 4. [Output and how to interpret the results](output.md)
 5. [Troubleshooting](https://nf-co.re/usage/troubleshooting)