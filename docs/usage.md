<!-- omit in toc -->
# nf-core/rnafusion: Usage

<<<<<<< HEAD
## Introduction

<!-- TODO nf-core: Add documentation about anything specific to running your pipeline. For general topics, please point to (and add to) the main nf-core website. -->
=======
<!-- omit in toc -->
## Table of contents

- [Introduction](#introduction)
- [Running the pipeline](#running-the-pipeline)
  - [Running the pipeline using Docker](#running-the-pipeline-using-docker)
  - [Running the pipeline using Singularity](#running-the-pipeline-using-singularity)
  - [Running specific tools](#running-specific-tools)
  - [Updating the pipeline](#updating-the-pipeline)
  - [Reproducibility](#reproducibility)
- [Main arguments](#main-arguments)
  - [`-profile`](#-profile)
  - [`--reads`](#--reads)
  - [`--single_end`](#--single_end)
- [Tool flags](#tool-flags)
  - [`--arriba`](#--arriba)
  - [`--ericscript`](#--ericscript)
  - [`--fusioncatcher`](#--fusioncatcher)
  - [`--fusion_report`](#--fusion_report)
  - [`--pizzly`](#--pizzly)
  - [`--squid`](#--squid)
  - [`--star_fusion`](#--star_fusion)
- [Visualization flags](#visualization-flags)
  - [`--arriba_vis`](#--arriba_vis)
  - [`--fusion_inspector`](#--fusion_inspector)
- [Reference genomes](#reference-genomes)
  - [`--arriba_ref`](#--arriba_ref)
  - [`--databases`](#--databases)
  - [`--ericscript_ref`](#--ericscript_ref)
  - [`--fasta`](#--fasta)
  - [`--fusioncatcher_ref`](#--fusioncatcher_ref)
  - [`--genome`](#--genome)
  - [`--gtf`](#--gtf)
  - [`--reference_release`](#--reference_release)
  - [`--star_index`](#--star_index)
  - [`--star_fusion_ref`](#--star_fusion_ref)
  - [`--transcript`](#--transcript)
- [Job resources](#job-resources)
  - [Automatic resubmission](#automatic-resubmission)
  - [Custom resource requests](#custom-resource-requests)
- [AWS Batch specific parameters](#aws-batch-specific-parameters)
  - [`--awsqueue`](#--awsqueue)
  - [`--awsregion`](#--awsregion)
  - [`--awscli`](#--awscli)
- [Other command line parameters](#other-command-line-parameters)
  - [`--debug`](#--debug)
  - [`--read_length`](#--read_length)
  - [`--outdir`](#--outdir)
  - [`--email`](#--email)
  - [`--email_on_fail`](#--email_on_fail)
  - [`--max_multiqc_email_size`](#--max_multiqc_email_size)
  - [`-name`](#-name)
  - [`-resume`](#-resume)
  - [`-c`](#-c)
  - [`--custom_config_version`](#--custom_config_version)
  - [`--custom_config_base`](#--custom_config_base)
  - [`--max_memory`](#--max_memory)
  - [`--max_time`](#--max_time)
  - [`--max_cpus`](#--max_cpus)
  - [`--plaintext_email`](#--plaintext_email)
  - [`--monochrome_logs`](#--monochrome_logs)
  - [`--multiqc_config`](#--multiqc_config)

## Introduction

Nextflow handles job submissions on SLURM or other environments, and supervises running the jobs. Thus the Nextflow process must run until the pipeline is finished. We recommend that you put the process running in the background through `screen` / `tmux` or similar tool. Alternatively you can run nextflow within a cluster job submitted your job scheduler.

It is recommended to limit the Nextflow Java virtual machines memory. We recommend adding the following line to your environment (typically in `~/.bashrc` or `~./bash_profile`):

```bash
NXF_OPTS='-Xms1g -Xmx4g'
```
>>>>>>> e5f86314

## Running the pipeline

The typical command for running the pipeline is as follows.

### Running the pipeline using Docker

```bash
nextflow run nf-core/rnafusion \
  -profile docker \
  --reads '*_R{1,2}.fastq.gz' \
  --arriba \
  --star_fusion \
  --fusioncatcher \
  --ericscript \
  --pizzly \
  --squid \
  --arriba_vis \
  --fusion_inspector
```

### Running the pipeline using Singularity

```bash
<<<<<<< HEAD
nextflow run nf-core/rnafusion --input '*_R{1,2}.fastq.gz' -profile docker
=======
nextflow run nf-core/rnafusion/download-singularity-img.nf --download_all --outdir /path
>>>>>>> e5f86314
```

If the nextflow download script crashes (network issue), please use the bash script instead.

```bash
cd utils && sh download-singularity-img.sh /path/to/images
```

The command bellow will launch the pipeline using `singularity`.

```bash
nextflow run nf-core/rnafusion \
  -profile singularity \
  --reads '*_R{1,2}.fastq.gz' \
  --arriba \
  --star_fusion \
  --fusioncatcher \
  --ericscript \
  --pizzly \
  --squid \
  --arriba_vis \
  --fusion_inspector
```

### Running specific tools

```bash
nextflow run nf-core/rnafusion \
  -profile singularity -c 'example/custom-singularity.config' \
  --reads '*_R{1,2}.fastq.gz' \
  --arriba \
  --squid
```

Note that the pipeline will create the following files in your working directory:

```bash
work            # Directory containing the nextflow working files
results         # Finished results (configurable, see below)
.nextflow_log   # Log file from Nextflow
# Other nextflow hidden files, eg. history of pipeline runs and old logs.
```

### Updating the pipeline

When you run the above command, Nextflow automatically pulls the pipeline code from GitHub and stores it as a cached version. When running the pipeline after this, it will always use the cached version if available - even if the pipeline has been updated since. To make sure that you're running the latest version of the pipeline, make sure that you regularly update the cached version of the pipeline:

```bash
nextflow pull nf-core/rnafusion
```

### Reproducibility

It's a good idea to specify a pipeline version when running the pipeline on your data. This ensures that a specific version of the pipeline code and software are used when you run your pipeline. If you keep using the same tag, you'll be running the same version of the pipeline, even if there have been changes to the code since.

First, go to the [nf-core/rnafusion releases page](https://github.com/nf-core/rnafusion/releases) and find the latest version number - numeric only (eg. `1.3.1`). Then specify this when running the pipeline with `-r` (one hyphen) - eg. `-r 1.3.1`.

This version number will be logged in reports when you run the pipeline, so that you'll know what you used when you look back in the future.

## Core Nextflow arguments

> **NB:** These options are part of Nextflow and use a _single_ hyphen (pipeline parameters use a double-hyphen).

### `-profile`

Use this parameter to choose a configuration profile. Profiles can give configuration presets for different compute environments.

Several generic profiles are bundled with the pipeline which instruct the pipeline to use software packaged using different methods (Docker, Singularity, Conda) - see below.

> We highly recommend the use of Docker or Singularity containers for full pipeline reproducibility, however when this is not possible, Conda is also supported.

The pipeline also dynamically loads configurations from [https://github.com/nf-core/configs](https://github.com/nf-core/configs) when it runs, making multiple config profiles for various institutional clusters available at run time. For more information and to see if your system is available in these configs please see the [nf-core/configs documentation](https://github.com/nf-core/configs#documentation).

Note that multiple profiles can be loaded, for example: `-profile test,docker` - the order of arguments is important!
They are loaded in sequence, so later profiles can overwrite earlier profiles.

If `-profile` is not specified, the pipeline will run locally and expect all software to be installed and available on the `PATH`. This is _not_ recommended.

<<<<<<< HEAD
* `docker`
  * A generic configuration profile to be used with [Docker](https://docker.com/)
  * Pulls software from Docker Hub: [`nfcore/rnafusion`](https://hub.docker.com/r/nfcore/rnafusion/)
* `singularity`
  * A generic configuration profile to be used with [Singularity](https://sylabs.io/docs/)
  * Pulls software from Docker Hub: [`nfcore/rnafusion`](https://hub.docker.com/r/nfcore/rnafusion/)
* `conda`
  * Please only use Conda as a last resort i.e. when it's not possible to run the pipeline with Docker or Singularity.
  * A generic configuration profile to be used with [Conda](https://conda.io/docs/)
  * Pulls most software from [Bioconda](https://bioconda.github.io/)
* `test`
  * A profile with a complete configuration for automated testing
  * Includes links to test data so needs no other parameters

### `-resume`

Specify this when restarting a pipeline. Nextflow will used cached results from any pipeline steps where the inputs are the same, continuing from where it got to previously.

You can also supply a run name to resume a specific run: `-resume [run-name]`. Use the `nextflow log` command to show previous run names.

### `-c`

Specify the path to a specific config file (this is a core Nextflow command). See the [nf-core website documentation](https://nf-co.re/usage/configuration) for more information.

#### Custom resource requests

Each step in the pipeline has a default set of requirements for number of CPUs, memory and time. For most of the steps in the pipeline, if the job exits with an error code of `143` (exceeded requested resources) it will automatically resubmit with higher requests (2 x original, then 3 x original). If it still fails after three times then the pipeline is stopped.

Whilst these default requirements will hopefully work for most people with most data, you may find that you want to customise the compute resources that the pipeline requests. You can do this by creating a custom config file. For example, to give the workflow process `star` 32GB of memory, you could use the following config:

```nextflow
process {
  withName: star {
    memory = 32.GB
  }
}
```

See the main [Nextflow documentation](https://www.nextflow.io/docs/latest/config.html) for more information.
=======
- `docker`
  - A generic configuration profile to be used with [Docker](http://docker.com/)
  - Pulls software from DockerHub: [`nfcore/rnafusion`](http://hub.docker.com/r/nfcore/rnafusion/)
- `singularity`
  - A generic configuration profile to be used with [Singularity](http://singularity.lbl.gov/)
  - Pulls software from DockerHub: [`nfcore/rnafusion`](http://hub.docker.com/r/nfcore/rnafusion/)
- `test`
  - A profile with a complete configuration for automated testing
  - Includes links to test data so needs no other parameters

### `--reads`

Use this to specify the location of your input FastQ files. For example:

```bash
--reads 'path/to/data/sample_*_{1,2}.fastq.gz'
```

Please note the following requirements:

1. The path must be enclosed in quotes
2. The path must have at least one `*` wildcard character
3. When using the pipeline with paired end data, the path must use `{1,2}` notation to specify read pairs.

If left unspecified, a default pattern is used: `data/*{1,2}.fastq.gz`

### `--single_end`

By default, the pipeline expects paired-end data. If you have single-end data, you need to specify `--single_end` on the command line when you launch the pipeline. A normal glob pattern, enclosed in quotation marks, can then be used for `--reads`. For example:

```bash
--single_end --reads '*.fastq'
```

## Tool flags

### `--arriba`

If enabled, executes `Arriba` tool.

- `--arriba_opt`
  - Specify additional parameters. For more info, please refer to the [documentation](http://arriba.readthedocs.io/en/latest/quickstart/) of the tool.

### `--ericscript`

If enabled, executes `Ericscript` tool.

- `--ericscript_opt`
  - Specify additional parameters. For more info, please refer to the [documentation](https://sites.google.com/site/bioericscript/home) of the tool.

### `--fusioncatcher`

If enabled, executes `Fusioncatcher` tool.
> N.B. that Fusioncatcher is not available when using the `GRCh37` genome assembly.

- `--fusioncatcher_opt`
  - Specify additional parameters. For more info, please refer to the [documentation](https://github.com/ndaniel/fusioncatcher/blob/master/doc/manual.md) of the tool.

### `--fusion_report`

If enabled, download databases for `fusion-report`.

- `fusion_report_opt`
  - Specify additional parameters. For more info, please refer to the [documentation](https://matq007.github.io/fusion-report/#/) of the tool.

### `--pizzly`

If enabled, executes `Pizzly` tool.

- `--pizzly_k`
  - Number of k-mers. Deafult 31.

### `--squid`

If enabled, executes `Squid` tool.

### `--star_fusion`

If enabled, executes `STAR-Fusion` tool.

- `--star_fusion_opt`
  - Parameter for specifying additional parameters. For more info, please refer to the [documentation](https://github.com/STAR-Fusion/STAR-Fusion/wiki) of the tool.

## Visualization flags

### `--arriba_vis`

If enabled, executes build in `Arriba` visualization tool.

### `--fusion_inspector`

If enabled, executes `Fusion-Inspector` tool.

## Reference genomes

### `--arriba_ref`

```bash
--arriba_ref '[path to Arriba reference]'
```

### `--databases`

Required databases in order to run `fusion-report`.

```bash
--databases '[path to fusion-report databases]'
```

### `--ericscript_ref`

Required reference in order to run `EricScript`.

```bash
--ericscript_ref '[path to EricScript reference]'
```

### `--fasta`

If you prefer, you can specify the full path to your reference genome when you run the pipeline:

```bash
--fasta '[path to Fasta reference]'
```

### `--fusioncatcher_ref`

Required reference in order to run `Fusioncatcher`.

```bash
--fusioncatcher_ref '[path to Fusioncatcher reference]'
```

### `--genome`

This pipeline uses `Homo Sapiens` version `GRCh38` by default. Assembly `GRCh37` is optionally available.
> N.B. that using `GRCh37` precludes use of the `Fusioncatcher` tool. Also make sure to specify `--genomes_base`.

```bash
--genome 'GRCh38' --genome_base '/path/to/references'
```

### `--gtf`

Required annotation file.

```bash
--gtf '[path to GTF annotation]'
```

### `--reference_release`

Ensembl version.

```bash
# ftp://ftp.ensembl.org/pub/release-97/fasta/homo_sapiens/
--reference_release '97'
```

### `--star_index`

If you prefer, you can specify the full path for `STAR` index when you run the pipeline. If not specified, the pipeline will build the index using for reads with length 100bp (can be adjusted with parameter `--read_length`).

```bash
--star_index '[path to STAR index]'
```

### `--star_fusion_ref`

Required reference in order to run `STAR-Fusion`.

```bash
--star_fusion_ref '[path to STAR-Fusion reference]'
```

### `--transcript`

Required transcript file.

```bash
--transcript '[path to transcript reference]'
```

## Job resources

### Automatic resubmission

Each step in the pipeline has a default set of requirements for number of CPUs, memory and time. For most of the steps in the pipeline, if the job exits with an error code of `143` (exceeded requested resources) it will automatically resubmit with higher requests (2 x original, then 3 x original). If it still fails after three times then the pipeline is stopped.

### Custom resource requests

Wherever process-specific requirements are set in the pipeline, the default value can be changed by creating a custom config file. See the files hosted at [`nf-core/configs`](https://github.com/nf-core/configs/tree/master/conf) for examples.
>>>>>>> e5f86314

If you are likely to be running `nf-core` pipelines regularly it may be a good idea to request that your custom config file is uploaded to the `nf-core/configs` git repository. Before you do this please can you test that the config file works with your pipeline of choice using the `-c` parameter (see definition below). You can then create a pull request to the `nf-core/configs` repository with the addition of your config file, associated documentation file (see examples in [`nf-core/configs/docs`](https://github.com/nf-core/configs/tree/master/docs)), and amending [`nfcore_custom.config`](https://github.com/nf-core/configs/blob/master/nfcore_custom.config) to include your custom profile.

If you have any questions or issues please send us a message on [Slack](https://nf-co.re/join/slack) on the [`#configs` channel](https://nfcore.slack.com/channels/configs).

### Running in the background

Nextflow handles job submissions and supervises the running jobs. The Nextflow process must run until the pipeline is finished.

The Nextflow `-bg` flag launches Nextflow in the background, detached from your terminal so that the workflow does not stop if you log out of your session. The logs are saved to a file.

Alternatively, you can use `screen` / `tmux` or similar tool to create a detached session which you can log back into at a later time.
Some HPC setups also allow you to run nextflow within a cluster job submitted your job scheduler (from where it submits more jobs).

<<<<<<< HEAD
#### Nextflow memory requirements

In some cases, the Nextflow Java virtual machines can start to request a large amount of memory.
We recommend adding the following line to your environment to limit this (typically in `~/.bashrc` or `~./bash_profile`):
=======
The AWS region to run your job in. Default is set to `eu-west-1` but can be adjusted to your needs.
Please make sure to also set the `-w/--work-dir` and `--outdir` parameters to a S3 storage bucket of your choice - you'll get an error message notifying you if you didn't.

## Other command line parameters

### `--debug`

To run only a specific tool (testing freshly implemented tool) just add `--debug` parameter. This parameter only works on **fusion tools only**!

### `--read_length`

Length is used to build a STAR index. Default is 100bp (Illumina).

### `--outdir`

The output directory where the results will be saved.

### `--email`

Set this parameter to your e-mail address to get a summary e-mail with details of the run sent to you when the workflow exits. If set in your user config file (`~/.nextflow/config`) then you don't need to specify this on the command line for every run.

### `--email_on_fail`

This works exactly as with `--email`, except emails are only sent if the workflow is not successful.

### `--max_multiqc_email_size`

Threshold size for MultiQC report to be attached in notification email. If file generated by pipeline exceeds the threshold, it will not be attached (Default: 25MB).

### `-name`

Name for the pipeline run. If not specified, Nextflow will automatically generate a random mnemonic.

Name for the pipeline run. If not specified, Nextflow will automatically generate a random mnemonic.
This is used in the MultiQC report (if not default) and in the summary HTML / e-mail (always).

**NB:** Single hyphen (core Nextflow option)

### `-resume`

Specify this when restarting a pipeline. Nextflow will used cached results from any pipeline steps where the inputs are the same, continuing from where it got to previously.

Specify this when restarting a pipeline. Nextflow will used cached results from any pipeline steps where the inputs are the same, continuing from where it got to previously.
You can also supply a run name to resume a specific run: `-resume [run-name]`. Use the `nextflow log` command to show previous run names.

**NB:** Single hyphen (core Nextflow option)

### `-c`

Specify the path to a specific config file (this is a core NextFlow command).

**NB:** Single hyphen (core Nextflow option)

Note - you can use this to override pipeline defaults.

### `--custom_config_version`

Provide git commit id for custom Institutional configs hosted at `nf-core/configs`. This was implemented for reproducibility purposes. Default: `master`.

```bash
## Download and use config file with following git commid id
--custom_config_version d52db660777c4bf36546ddb188ec530c3ada1b96
```

### `--custom_config_base`

If you're running offline, nextflow will not be able to fetch the institutional config files
from the internet. If you don't need them, then this is not a problem. If you do need them,
you should download the files from the repo and tell nextflow where to find them with the
`custom_config_base` option. For example:
>>>>>>> e5f86314

```bash
NXF_OPTS='-Xms1g -Xmx4g'
```<|MERGE_RESOLUTION|>--- conflicted
+++ resolved
@@ -1,95 +1,164 @@
-<!-- omit in toc -->
-# nf-core/rnafusion: Usage
-
-<<<<<<< HEAD
-## Introduction
-
-<!-- TODO nf-core: Add documentation about anything specific to running your pipeline. For general topics, please point to (and add to) the main nf-core website. -->
-=======
-<!-- omit in toc -->
-## Table of contents
-
-- [Introduction](#introduction)
+# nf-core/rnafusion: Usage <!-- omit in toc -->
+
+- [Download references](#download-references)
+  - [Download all references](#download-all-references)
+  - [Download specific references](#download-specific-references)
+  - [Download and build CTAT](#download-and-build-ctat)
+  - [Download GRCh37 references](#download-grch37-references)
+  - [Tool reference requirements](#tool-reference-requirements)
 - [Running the pipeline](#running-the-pipeline)
-  - [Running the pipeline using Docker](#running-the-pipeline-using-docker)
-  - [Running the pipeline using Singularity](#running-the-pipeline-using-singularity)
-  - [Running specific tools](#running-specific-tools)
   - [Updating the pipeline](#updating-the-pipeline)
   - [Reproducibility](#reproducibility)
-- [Main arguments](#main-arguments)
-  - [`-profile`](#-profile)
-  - [`--reads`](#--reads)
-  - [`--single_end`](#--single_end)
-- [Tool flags](#tool-flags)
-  - [`--arriba`](#--arriba)
-  - [`--ericscript`](#--ericscript)
-  - [`--fusioncatcher`](#--fusioncatcher)
-  - [`--fusion_report`](#--fusion_report)
-  - [`--pizzly`](#--pizzly)
-  - [`--squid`](#--squid)
-  - [`--star_fusion`](#--star_fusion)
+- [Core Nextflow arguments](#core-nextflow-arguments)
+  - [-profile](#-profile)
+  - [-resume](#-resume)
+  - [-c](#-c)
+    - [Custom resource requests](#custom-resource-requests)
+  - [Running in the background](#running-in-the-background)
+    - [Nextflow memory requirements](#nextflow-memory-requirements)
+- [Pipeline specific arguments](#pipeline-specific-arguments)
+  - [--input](#--input)
+  - [--single_end](#--single_end)
+  - [Tool flags](#tool-flags)
+  - [--arriba](#--arriba)
+  - [--ericscript](#--ericscript)
+  - [--fusioncatcher](#--fusioncatcher)
+  - [--fusion_report](#--fusion_report)
+  - [--pizzly](#--pizzly)
+  - [--squid](#--squid)
+  - [--star_fusion](#--star_fusion)
 - [Visualization flags](#visualization-flags)
-  - [`--arriba_vis`](#--arriba_vis)
-  - [`--fusion_inspector`](#--fusion_inspector)
+  - [--arriba_vis](#--arriba_vis)
+  - [--fusion_inspector](#--fusion_inspector)
 - [Reference genomes](#reference-genomes)
-  - [`--arriba_ref`](#--arriba_ref)
-  - [`--databases`](#--databases)
-  - [`--ericscript_ref`](#--ericscript_ref)
-  - [`--fasta`](#--fasta)
-  - [`--fusioncatcher_ref`](#--fusioncatcher_ref)
-  - [`--genome`](#--genome)
-  - [`--gtf`](#--gtf)
-  - [`--reference_release`](#--reference_release)
-  - [`--star_index`](#--star_index)
-  - [`--star_fusion_ref`](#--star_fusion_ref)
-  - [`--transcript`](#--transcript)
+  - [--arriba_ref](#--arriba_ref)
+  - [--databases](#--databases)
+  - [--ericscript_ref](#--ericscript_ref)
+  - [--fasta](#--fasta)
+  - [--fusioncatcher_ref](#--fusioncatcher_ref)
+  - [--genome](#--genome)
+  - [--gtf](#--gtf)
+  - [--reference_release](#--reference_release)
+  - [--star_index](#--star_index)
+  - [--star_fusion_ref](#--star_fusion_ref)
+  - [--transcript](#--transcript)
+- [Other command line parameters](#other-command-line-parameters)
+  - [--debug](#--debug)
+  - [--read_length](#--read_length)
+  - [--outdir](#--outdir)
+  - [--email](#--email)
+  - [--email_on_fail](#--email_on_fail)
+  - [--max_multiqc_email_size](#--max_multiqc_email_size)
+  - [-name](#-name)
+  - [--custom_config_version](#--custom_config_version)
+  - [--custom_config_base](#--custom_config_base)
 - [Job resources](#job-resources)
   - [Automatic resubmission](#automatic-resubmission)
-  - [Custom resource requests](#custom-resource-requests)
-- [AWS Batch specific parameters](#aws-batch-specific-parameters)
-  - [`--awsqueue`](#--awsqueue)
-  - [`--awsregion`](#--awsregion)
-  - [`--awscli`](#--awscli)
-- [Other command line parameters](#other-command-line-parameters)
-  - [`--debug`](#--debug)
-  - [`--read_length`](#--read_length)
-  - [`--outdir`](#--outdir)
-  - [`--email`](#--email)
-  - [`--email_on_fail`](#--email_on_fail)
-  - [`--max_multiqc_email_size`](#--max_multiqc_email_size)
-  - [`-name`](#-name)
-  - [`-resume`](#-resume)
-  - [`-c`](#-c)
-  - [`--custom_config_version`](#--custom_config_version)
-  - [`--custom_config_base`](#--custom_config_base)
-  - [`--max_memory`](#--max_memory)
-  - [`--max_time`](#--max_time)
-  - [`--max_cpus`](#--max_cpus)
-  - [`--plaintext_email`](#--plaintext_email)
-  - [`--monochrome_logs`](#--monochrome_logs)
-  - [`--multiqc_config`](#--multiqc_config)
-
-## Introduction
-
-Nextflow handles job submissions on SLURM or other environments, and supervises running the jobs. Thus the Nextflow process must run until the pipeline is finished. We recommend that you put the process running in the background through `screen` / `tmux` or similar tool. Alternatively you can run nextflow within a cluster job submitted your job scheduler.
-
-It is recommended to limit the Nextflow Java virtual machines memory. We recommend adding the following line to your environment (typically in `~/.bashrc` or `~./bash_profile`):
-
-```bash
-NXF_OPTS='-Xms1g -Xmx4g'
-```
->>>>>>> e5f86314
+
+## Download references
+
+The rnafusion pipeline needs references for the fusion detection tools, so downloading these is a prerequisite.
+
+Downloading references manually is a tedious long process.
+To make the pipeline easier to work with, we provide a script to download all necessary references for fusion detection tools.
+
+> **TL;DR:** Make sure to download the correct references for your need!
+
+### Download all references
+
+```bash
+# Replace <COSMIC_USER> and <COSMIC_PASSWD> with yout credentials from COSMIC
+nextflow run nf-core/rnafusion/download-references.nf \
+  --download_all \
+  --outdir <PATH> \
+  --cosmic_usr <COSMIC_USER> --cosmic_passwd <COSMIC_PASSWD>
+```
+
+### Download specific references
+
+```bash
+# Example of downloading base references
+
+nextflow run nf-core/rnafusion/download-references.nf \
+--base \
+--outdir <PATH>
+
+# Example of downloading references for specific tool
+
+nextflow run nf-core/rnafusion/download-references.nf \
+--arriba \
+--outdir <PATH>
+
+nextflow run nf-core/rnafusion/download-references.nf \
+--star_fusion \
+--outdir <PATH>
+
+nextflow run nf-core/rnafusion/download-references.nf \
+--fusioncatcher \
+--outdir <PATH>
+
+nextflow run nf-core/rnafusion/download-references.nf \
+--ericscript \
+--outdir <PATH>
+
+nextflow run nf-core/rnafusion/download-references.nf \
+--fusion_report \
+--outdir <PATH>
+  --cosmic_usr <COSMIC_USER> --cosmic_passwd <COSMIC_PASSWD>
+```
+
+### Download and build CTAT
+
+```bash
+nextflow run nf-core/rnafusion/build-ctat.nf \
+  --genome GRCh38 \
+  --outdir <PATH> \
+  --fasta <PATH>/<FASTA \
+  --gtf <PATH>/<GTF>
+```
+
+### Download GRCh37 references
+
+```bash
+# GRCh38 genome assembly is used by default.
+# To use the previous assembly specify it using the --genome flag
+nextflow run nf-core/rnafusion/download-references.nf \
+  --genome GRCh37 \
+  --download_all \
+  --outdir <PATH> \
+  --cosmic_usr <COSMIC_USER> --cosmic_passwd <COSMIC_PASSWD>
+
+# Please note that using the above example command downloads NCBI-based references for STAR-Fusion.
+# To use Ensembl-based references run the following command with the same <PATH> as used above
+
+nextflow run nf-core/rnafusion/build-ctat.nf \
+  --genome GRCh37 \
+  --outdir <PATH> \
+  --fasta <PATH>/<FASTA> \
+  --gtf <PATH>/<GTF>
+```
+
+### Tool reference requirements
+
+| Tool             |        FASTA       |         GTF        |     STAR-index     |     Genome     |       Other       |
+| ---------------- | :----------------: | :----------------: | :----------------: | :------------: | :----------------: |
+| Arriba           | :white_check_mark: | :white_check_mark: | :white_check_mark: | GRCh37, GRCh38 | `custom_reference` |
+| EricScript       |         :x:        |         :x:        |         :x:        | GRCh37, GRCh38 | `custom_reference` |
+| FusionCatcher    |         :x:        |         :x:        |         :x:        |     GRCh38     | `custom_reference` |
+| Fusion-Inspector | :white_check_mark: | :white_check_mark: | :white_check_mark: | GRCh37, GRCh38 |  `ctat_genome_lib` |
+| fusion-report    |         :x:        |         :x:        |         :x:        | GRCh37, GRCh38 |     `databases`    |
+| Pizzly           |         :x:        | :white_check_mark: | :white_check_mark: | GRCh37, GRCh38 |       `cDNA`       |
+| Squid            |         :x:        | :white_check_mark: | :white_check_mark: | GRCh37, GRCh38 |          -         |
+| Star-Fusion      | :white_check_mark: | :white_check_mark: | :white_check_mark: | GRCh37, GRCh38 |  `ctat_genome_lib` |
 
 ## Running the pipeline
 
 The typical command for running the pipeline is as follows.
-
-### Running the pipeline using Docker
 
 ```bash
 nextflow run nf-core/rnafusion \
   -profile docker \
-  --reads '*_R{1,2}.fastq.gz' \
+  --input "*_R{1,2}.fastq.gz" \
   --arriba \
   --star_fusion \
   --fusioncatcher \
@@ -100,48 +169,6 @@
   --fusion_inspector
 ```
 
-### Running the pipeline using Singularity
-
-```bash
-<<<<<<< HEAD
-nextflow run nf-core/rnafusion --input '*_R{1,2}.fastq.gz' -profile docker
-=======
-nextflow run nf-core/rnafusion/download-singularity-img.nf --download_all --outdir /path
->>>>>>> e5f86314
-```
-
-If the nextflow download script crashes (network issue), please use the bash script instead.
-
-```bash
-cd utils && sh download-singularity-img.sh /path/to/images
-```
-
-The command bellow will launch the pipeline using `singularity`.
-
-```bash
-nextflow run nf-core/rnafusion \
-  -profile singularity \
-  --reads '*_R{1,2}.fastq.gz' \
-  --arriba \
-  --star_fusion \
-  --fusioncatcher \
-  --ericscript \
-  --pizzly \
-  --squid \
-  --arriba_vis \
-  --fusion_inspector
-```
-
-### Running specific tools
-
-```bash
-nextflow run nf-core/rnafusion \
-  -profile singularity -c 'example/custom-singularity.config' \
-  --reads '*_R{1,2}.fastq.gz' \
-  --arriba \
-  --squid
-```
-
 Note that the pipeline will create the following files in your working directory:
 
 ```bash
@@ -163,7 +190,7 @@
 
 It's a good idea to specify a pipeline version when running the pipeline on your data. This ensures that a specific version of the pipeline code and software are used when you run your pipeline. If you keep using the same tag, you'll be running the same version of the pipeline, even if there have been changes to the code since.
 
-First, go to the [nf-core/rnafusion releases page](https://github.com/nf-core/rnafusion/releases) and find the latest version number - numeric only (eg. `1.3.1`). Then specify this when running the pipeline with `-r` (one hyphen) - eg. `-r 1.3.1`.
+First, go to the [nf-core/rnafusion releases page](https://github.com/nf-core/rnafusion/releases) and find the latest version number - numeric only (eg. `1.2`). Then specify this when running the pipeline with `-r` (one hyphen) - eg. `-r 1.2`.
 
 This version number will be logged in reports when you run the pipeline, so that you'll know what you used when you look back in the future.
 
@@ -171,7 +198,7 @@
 
 > **NB:** These options are part of Nextflow and use a _single_ hyphen (pipeline parameters use a double-hyphen).
 
-### `-profile`
+### -profile
 
 Use this parameter to choose a configuration profile. Profiles can give configuration presets for different compute environments.
 
@@ -184,49 +211,16 @@
 Note that multiple profiles can be loaded, for example: `-profile test,docker` - the order of arguments is important!
 They are loaded in sequence, so later profiles can overwrite earlier profiles.
 
+> We highly recommend the use of Docker or Singularity containers for full pipeline reproducibility.
+
+The pipeline also dynamically loads configurations from [https://github.com/nf-core/configs](https://github.com/nf-core/configs) when it runs, making multiple config profiles for various institutional clusters available at run time.
+For more information and to see if your system is available in these configs please see the [nf-core/configs documentation](https://github.com/nf-core/configs#documentation).
+
+Note that multiple profiles can be loaded, for example: `-profile test,docker` - the order of arguments is important!
+They are loaded in sequence, so later profiles can overwrite earlier profiles.
+
 If `-profile` is not specified, the pipeline will run locally and expect all software to be installed and available on the `PATH`. This is _not_ recommended.
 
-<<<<<<< HEAD
-* `docker`
-  * A generic configuration profile to be used with [Docker](https://docker.com/)
-  * Pulls software from Docker Hub: [`nfcore/rnafusion`](https://hub.docker.com/r/nfcore/rnafusion/)
-* `singularity`
-  * A generic configuration profile to be used with [Singularity](https://sylabs.io/docs/)
-  * Pulls software from Docker Hub: [`nfcore/rnafusion`](https://hub.docker.com/r/nfcore/rnafusion/)
-* `conda`
-  * Please only use Conda as a last resort i.e. when it's not possible to run the pipeline with Docker or Singularity.
-  * A generic configuration profile to be used with [Conda](https://conda.io/docs/)
-  * Pulls most software from [Bioconda](https://bioconda.github.io/)
-* `test`
-  * A profile with a complete configuration for automated testing
-  * Includes links to test data so needs no other parameters
-
-### `-resume`
-
-Specify this when restarting a pipeline. Nextflow will used cached results from any pipeline steps where the inputs are the same, continuing from where it got to previously.
-
-You can also supply a run name to resume a specific run: `-resume [run-name]`. Use the `nextflow log` command to show previous run names.
-
-### `-c`
-
-Specify the path to a specific config file (this is a core Nextflow command). See the [nf-core website documentation](https://nf-co.re/usage/configuration) for more information.
-
-#### Custom resource requests
-
-Each step in the pipeline has a default set of requirements for number of CPUs, memory and time. For most of the steps in the pipeline, if the job exits with an error code of `143` (exceeded requested resources) it will automatically resubmit with higher requests (2 x original, then 3 x original). If it still fails after three times then the pipeline is stopped.
-
-Whilst these default requirements will hopefully work for most people with most data, you may find that you want to customise the compute resources that the pipeline requests. You can do this by creating a custom config file. For example, to give the workflow process `star` 32GB of memory, you could use the following config:
-
-```nextflow
-process {
-  withName: star {
-    memory = 32.GB
-  }
-}
-```
-
-See the main [Nextflow documentation](https://www.nextflow.io/docs/latest/config.html) for more information.
-=======
 - `docker`
   - A generic configuration profile to be used with [Docker](http://docker.com/)
   - Pulls software from DockerHub: [`nfcore/rnafusion`](http://hub.docker.com/r/nfcore/rnafusion/)
@@ -237,12 +231,63 @@
   - A profile with a complete configuration for automated testing
   - Includes links to test data so needs no other parameters
 
-### `--reads`
+### -resume
+
+Specify this when restarting a pipeline. Nextflow will used cached results from any pipeline steps where the inputs are the same, continuing from where it got to previously.
+
+You can also supply a run name to resume a specific run: `-resume [run-name]`. Use the `nextflow log` command to show previous run names.
+
+### -c
+
+Specify the path to a specific config file (this is a core Nextflow command).
+See the [nf-core website documentation](https://nf-co.re/usage/configuration) for more information.
+
+#### Custom resource requests
+
+Each step in the pipeline has a default set of requirements for number of CPUs, memory and time. For most of the steps in the pipeline, if the job exits with an error code of `143` (exceeded requested resources) it will automatically resubmit with higher requests (2 x original, then 3 x original). If it still fails after three times then the pipeline is stopped.
+
+Whilst these default requirements will hopefully work for most people with most data, you may find that you want to customise the compute resources that the pipeline requests. You can do this by creating a custom config file. For example, to give the workflow process `VEP` 32GB of memory, you could use the following config:
+
+```nextflow
+process {
+  withName: VEP {
+    memory = 32.GB
+  }
+}
+```
+
+See the main [Nextflow documentation](https://www.nextflow.io/docs/latest/config.html) for more information.
+
+If you are likely to be running `nf-core` pipelines regularly it may be a good idea to request that your custom config file is uploaded to the `nf-core/configs` git repository. Before you do this please can you test that the config file works with your pipeline of choice using the `-c` parameter (see definition below). You can then create a pull request to the `nf-core/configs` repository with the addition of your config file, associated documentation file (see examples in [`nf-core/configs/docs`](https://github.com/nf-core/configs/tree/master/docs)), and amending [`nfcore_custom.config`](https://github.com/nf-core/configs/blob/master/nfcore_custom.config) to include your custom profile.
+
+If you have any questions or issues please send us a message on [Slack](https://nf-co.re/join/slack) on the [`#configs` channel](https://nfcore.slack.com/channels/configs).
+
+### Running in the background
+
+Nextflow handles job submissions and supervises the running jobs. The Nextflow process must run until the pipeline is finished.
+
+The Nextflow `-bg` flag launches Nextflow in the background, detached from your terminal so that the workflow does not stop if you log out of your session. The logs are saved to a file.
+
+Alternatively, you can use `screen` / `tmux` or similar tool to create a detached session which you can log back into at a later time.
+Some HPC setups also allow you to run nextflow within a cluster job submitted your job scheduler (from where it submits more jobs).
+
+#### Nextflow memory requirements
+
+In some cases, the Nextflow Java virtual machines can start to request a large amount of memory.
+We recommend adding the following line to your environment to limit this (typically in `~/.bashrc` or `~./bash_profile`):
+
+```bash
+NXF_OPTS='-Xms1g -Xmx4g'
+```
+
+## Pipeline specific arguments
+
+### --input
 
 Use this to specify the location of your input FastQ files. For example:
 
 ```bash
---reads 'path/to/data/sample_*_{1,2}.fastq.gz'
+--input 'path/to/data/sample_*_{1,2}.fastq.gz'
 ```
 
 Please note the following requirements:
@@ -253,131 +298,134 @@
 
 If left unspecified, a default pattern is used: `data/*{1,2}.fastq.gz`
 
-### `--single_end`
-
-By default, the pipeline expects paired-end data. If you have single-end data, you need to specify `--single_end` on the command line when you launch the pipeline. A normal glob pattern, enclosed in quotation marks, can then be used for `--reads`. For example:
-
-```bash
---single_end --reads '*.fastq'
-```
-
-## Tool flags
-
-### `--arriba`
+### --single_end
+
+By default, the pipeline expects paired-end data. If you have single-end data, you need to specify `--single_end` on the command line when you launch the pipeline. A normal glob pattern, enclosed in quotation marks, can then be used for `--input`. For example:
+
+```bash
+--single_end --input '*.fastq'
+```
+
+### Tool flags
+
+### --arriba
 
 If enabled, executes `Arriba` tool.
 
 - `--arriba_opt`
-  - Specify additional parameters. For more info, please refer to the [documentation](http://arriba.readthedocs.io/en/latest/quickstart/) of the tool.
-
-### `--ericscript`
+  - Specify additional parameters. For more information, please refer to the [documentation](http://arriba.readthedocs.io/en/latest/quickstart/) of the tool.
+
+### --ericscript
 
 If enabled, executes `Ericscript` tool.
 
 - `--ericscript_opt`
-  - Specify additional parameters. For more info, please refer to the [documentation](https://sites.google.com/site/bioericscript/home) of the tool.
-
-### `--fusioncatcher`
+  - Specify additional parameters. For more information, please refer to the [documentation](https://sites.google.com/site/bioericscript/home) of the tool.
+
+### --fusioncatcher
 
 If enabled, executes `Fusioncatcher` tool.
+
 > N.B. that Fusioncatcher is not available when using the `GRCh37` genome assembly.
 
 - `--fusioncatcher_opt`
-  - Specify additional parameters. For more info, please refer to the [documentation](https://github.com/ndaniel/fusioncatcher/blob/master/doc/manual.md) of the tool.
-
-### `--fusion_report`
+  - Specify additional parameters. For more information, please refer to the [documentation](https://github.com/ndaniel/fusioncatcher/blob/master/doc/manual.md) of the tool.
+
+### --fusion_report
 
 If enabled, download databases for `fusion-report`.
 
 - `fusion_report_opt`
-  - Specify additional parameters. For more info, please refer to the [documentation](https://matq007.github.io/fusion-report/#/) of the tool.
-
-### `--pizzly`
+  - Specify additional parameters. For more information, please refer to the [documentation](https://matq007.github.io/fusion-report/#/) of the tool.
+
+### --pizzly
 
 If enabled, executes `Pizzly` tool.
 
 - `--pizzly_k`
-  - Number of k-mers. Deafult 31.
-
-### `--squid`
+  - Number of k-mers. Default `31`.
+
+### --squid
 
 If enabled, executes `Squid` tool.
 
-### `--star_fusion`
+### --star_fusion
 
 If enabled, executes `STAR-Fusion` tool.
 
 - `--star_fusion_opt`
-  - Parameter for specifying additional parameters. For more info, please refer to the [documentation](https://github.com/STAR-Fusion/STAR-Fusion/wiki) of the tool.
+  - Parameter for specifying additional parameters. For more information, please refer to the [documentation](https://github.com/STAR-Fusion/STAR-Fusion/wiki) of the tool.
 
 ## Visualization flags
 
-### `--arriba_vis`
+### --arriba_vis
 
 If enabled, executes build in `Arriba` visualization tool.
 
-### `--fusion_inspector`
+### --fusion_inspector
 
 If enabled, executes `Fusion-Inspector` tool.
 
 ## Reference genomes
 
-### `--arriba_ref`
-
-```bash
---arriba_ref '[path to Arriba reference]'
-```
-
-### `--databases`
+### --arriba_ref
+
+```bash
+--arriba_ref '<path to Arriba reference>'
+```
+
+### --databases
 
 Required databases in order to run `fusion-report`.
 
 ```bash
---databases '[path to fusion-report databases]'
-```
-
-### `--ericscript_ref`
+--databases '<path to fusion-report databases>'
+```
+
+### --ericscript_ref
 
 Required reference in order to run `EricScript`.
 
 ```bash
---ericscript_ref '[path to EricScript reference]'
-```
-
-### `--fasta`
+--ericscript_ref '<path to EricScript reference>'
+```
+
+### --fasta
 
 If you prefer, you can specify the full path to your reference genome when you run the pipeline:
 
 ```bash
---fasta '[path to Fasta reference]'
-```
-
-### `--fusioncatcher_ref`
+--fasta '<path to Fasta reference>'
+```
+
+### --fusioncatcher_ref
 
 Required reference in order to run `Fusioncatcher`.
 
 ```bash
---fusioncatcher_ref '[path to Fusioncatcher reference]'
-```
-
-### `--genome`
+--fusioncatcher_ref '<path to Fusioncatcher reference>'
+```
+
+### --genome
 
 This pipeline uses `Homo Sapiens` version `GRCh38` by default. Assembly `GRCh37` is optionally available.
-> N.B. that using `GRCh37` precludes use of the `Fusioncatcher` tool. Also make sure to specify `--genomes_base`.
-
-```bash
---genome 'GRCh38' --genome_base '/path/to/references'
-```
-
-### `--gtf`
+
+> N.B. that using `GRCh37` precludes use of the `Fusioncatcher` tool.
+> Also make sure to specify `--genomes_base`.
+
+```bash
+--genome 'GRCh38' --genome_base '</path/to/references>'
+```
+
+### --gtf
 
 Required annotation file.
 
 ```bash
---gtf '[path to GTF annotation]'
-```
-
-### `--reference_release`
+--gtf '<path to GTF annotation>'
+```
+
+### --reference_release
 
 Ensembl version.
 
@@ -386,116 +434,69 @@
 --reference_release '97'
 ```
 
-### `--star_index`
-
-If you prefer, you can specify the full path for `STAR` index when you run the pipeline. If not specified, the pipeline will build the index using for reads with length 100bp (can be adjusted with parameter `--read_length`).
-
-```bash
---star_index '[path to STAR index]'
-```
-
-### `--star_fusion_ref`
+### --star_index
+
+If you prefer, you can specify the full path for `STAR` index when you run the pipeline.
+If not specified, the pipeline will build the index using for reads with length `100bp` (can be adjusted with parameter `--read_length`).
+
+```bash
+--star_index '<path to STAR index>'
+```
+
+### --star_fusion_ref
 
 Required reference in order to run `STAR-Fusion`.
 
 ```bash
---star_fusion_ref '[path to STAR-Fusion reference]'
-```
-
-### `--transcript`
+--star_fusion_ref '<path to STAR-Fusion reference>'
+```
+
+### --transcript
 
 Required transcript file.
 
 ```bash
---transcript '[path to transcript reference]'
-```
-
-## Job resources
-
-### Automatic resubmission
-
-Each step in the pipeline has a default set of requirements for number of CPUs, memory and time. For most of the steps in the pipeline, if the job exits with an error code of `143` (exceeded requested resources) it will automatically resubmit with higher requests (2 x original, then 3 x original). If it still fails after three times then the pipeline is stopped.
-
-### Custom resource requests
-
-Wherever process-specific requirements are set in the pipeline, the default value can be changed by creating a custom config file. See the files hosted at [`nf-core/configs`](https://github.com/nf-core/configs/tree/master/conf) for examples.
->>>>>>> e5f86314
-
-If you are likely to be running `nf-core` pipelines regularly it may be a good idea to request that your custom config file is uploaded to the `nf-core/configs` git repository. Before you do this please can you test that the config file works with your pipeline of choice using the `-c` parameter (see definition below). You can then create a pull request to the `nf-core/configs` repository with the addition of your config file, associated documentation file (see examples in [`nf-core/configs/docs`](https://github.com/nf-core/configs/tree/master/docs)), and amending [`nfcore_custom.config`](https://github.com/nf-core/configs/blob/master/nfcore_custom.config) to include your custom profile.
-
-If you have any questions or issues please send us a message on [Slack](https://nf-co.re/join/slack) on the [`#configs` channel](https://nfcore.slack.com/channels/configs).
-
-### Running in the background
-
-Nextflow handles job submissions and supervises the running jobs. The Nextflow process must run until the pipeline is finished.
-
-The Nextflow `-bg` flag launches Nextflow in the background, detached from your terminal so that the workflow does not stop if you log out of your session. The logs are saved to a file.
-
-Alternatively, you can use `screen` / `tmux` or similar tool to create a detached session which you can log back into at a later time.
-Some HPC setups also allow you to run nextflow within a cluster job submitted your job scheduler (from where it submits more jobs).
-
-<<<<<<< HEAD
-#### Nextflow memory requirements
-
-In some cases, the Nextflow Java virtual machines can start to request a large amount of memory.
-We recommend adding the following line to your environment to limit this (typically in `~/.bashrc` or `~./bash_profile`):
-=======
-The AWS region to run your job in. Default is set to `eu-west-1` but can be adjusted to your needs.
-Please make sure to also set the `-w/--work-dir` and `--outdir` parameters to a S3 storage bucket of your choice - you'll get an error message notifying you if you didn't.
+--transcript '<path to transcript reference>'
+```
 
 ## Other command line parameters
 
-### `--debug`
-
-To run only a specific tool (testing freshly implemented tool) just add `--debug` parameter. This parameter only works on **fusion tools only**!
-
-### `--read_length`
-
-Length is used to build a STAR index. Default is 100bp (Illumina).
-
-### `--outdir`
+### --debug
+
+To run only a specific tool (testing freshly implemented tool) just add `--debug` parameter.
+This parameter only works on **fusion tools only**!
+
+### --read_length
+
+Length is used to build a STAR index.
+Default is `100bp` (Illumina).
+
+### --outdir
 
 The output directory where the results will be saved.
 
-### `--email`
-
-Set this parameter to your e-mail address to get a summary e-mail with details of the run sent to you when the workflow exits. If set in your user config file (`~/.nextflow/config`) then you don't need to specify this on the command line for every run.
-
-### `--email_on_fail`
+### --email
+
+Set this parameter to your e-mail address to get a summary e-mail with details of the run sent to you when the workflow exits.
+If set in your user config file (`~/.nextflow/config`) then you don't need to specify this on the command line for every run.
+
+### --email_on_fail
 
 This works exactly as with `--email`, except emails are only sent if the workflow is not successful.
 
-### `--max_multiqc_email_size`
-
-Threshold size for MultiQC report to be attached in notification email. If file generated by pipeline exceeds the threshold, it will not be attached (Default: 25MB).
-
-### `-name`
-
-Name for the pipeline run. If not specified, Nextflow will automatically generate a random mnemonic.
+### --max_multiqc_email_size
+
+Threshold size for MultiQC report to be attached in notification email.
+If file generated by pipeline exceeds the threshold, it will not be attached (Default: 25MB).
+
+### -name
 
 Name for the pipeline run. If not specified, Nextflow will automatically generate a random mnemonic.
 This is used in the MultiQC report (if not default) and in the summary HTML / e-mail (always).
 
 **NB:** Single hyphen (core Nextflow option)
 
-### `-resume`
-
-Specify this when restarting a pipeline. Nextflow will used cached results from any pipeline steps where the inputs are the same, continuing from where it got to previously.
-
-Specify this when restarting a pipeline. Nextflow will used cached results from any pipeline steps where the inputs are the same, continuing from where it got to previously.
-You can also supply a run name to resume a specific run: `-resume [run-name]`. Use the `nextflow log` command to show previous run names.
-
-**NB:** Single hyphen (core Nextflow option)
-
-### `-c`
-
-Specify the path to a specific config file (this is a core NextFlow command).
-
-**NB:** Single hyphen (core Nextflow option)
-
-Note - you can use this to override pipeline defaults.
-
-### `--custom_config_version`
+### --custom_config_version
 
 Provide git commit id for custom Institutional configs hosted at `nf-core/configs`. This was implemented for reproducibility purposes. Default: `master`.
 
@@ -504,14 +505,19 @@
 --custom_config_version d52db660777c4bf36546ddb188ec530c3ada1b96
 ```
 
-### `--custom_config_base`
+### --custom_config_base
 
 If you're running offline, nextflow will not be able to fetch the institutional config files
 from the internet. If you don't need them, then this is not a problem. If you do need them,
 you should download the files from the repo and tell nextflow where to find them with the
 `custom_config_base` option. For example:
->>>>>>> e5f86314
 
 ```bash
 NXF_OPTS='-Xms1g -Xmx4g'
-```+```
+
+## Job resources
+
+### Automatic resubmission
+
+Each step in the pipeline has a default set of requirements for number of CPUs, memory and time. For most of the steps in the pipeline, if the job exits with an error code of `143` (exceeded requested resources) it will automatically resubmit with higher requests (2 x original, then 3 x original). If it still fails after three times then the pipeline is stopped.