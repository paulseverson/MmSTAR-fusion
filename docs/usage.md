# nf-core/rnafusion: Usage

## Table of contents

* [Table of contents](#table-of-contents)
* [Introduction](#introduction)
* [Running the pipeline](#running-the-pipeline)
  * [Using Docker](#running-the-pipeline-using-docker)
  * [Using Singularity](#running-the-pipeline-using-singularity)
  * [Running specific tools](#running-specific-tools)
* [Updating the pipeline](#updating-the-pipeline)
* [Reproducibility](#reproducibility)
* [Main arguments](#main-arguments)
  * [`-profile`](#-profile-single-dash)
    * [`awsbatch`](#awsbatch)
    * [`conda`](#conda)
    * [`docker`](#docker)
    * [`singularity`](#singularity)
    * [`test`](#test)
  * [`--reads`](#--reads)
  * [`--single_end`](#--single_end)
<<<<<<< HEAD
=======
* [Tool flags](#tool-flags)
  * [`--arriba`](#--arriba)
    * [`--arriba_opt`](#--arriba_opt)
  * [`--ericscript`](#--ericscript)
    * [`--ericscript_opt`](#--ericscript_opt)
  * [`--fusioncatcher`](#--fusioncatcher)
    * [`--fusioncatcher_opt`](#--fusioncatcher_opt)
  * [`--fusion_report_opt`](#--fusion_report_opt)
  * [`--pizzly`](#--pizzly)
    * [`--pizzly_k`](#--pizzly_k)
  * [`--squid`](#--squid)
  * [`--star_fusion`](#--star_fusion)
    * [`--star_fusion_opt`](#--star_fusion_opt)
* [Visualization flags](#visualization-flags)
  * [`--arriba_vis`](#--arriba_vis)
  * [`--fusion_inspector`](#--fusion_inspector)
>>>>>>> 24a4fafb
* [Reference genomes](#reference-genomes)
  * [`--arriba_ref`](#--arriba_ref)
  * [`--databases`](#--databases)
  * [`--ericscript_ref`](#--ericscript_ref)
  * [`--fasta`](#--fasta)
<<<<<<< HEAD
  * [`--igenomes_ignore`](#--igenomes_ignore)
=======
  * [`--fusioncatcher_ref`](#--fusioncatcher_ref)
  * [`--gtf`](#--gtf)
  * [`--star_index`](#--star_index)
  * [`--star_fusion_ref`](#--star_fusion_ref)
  * [`--transcript`](#--transcript)
>>>>>>> 24a4fafb
* [Job resources](#job-resources)
  * [Automatic resubmission](#automatic-resubmission)
  * [Custom resource requests](#custom-resource-requests)
* [AWS Batch specific parameters](#aws-batch-specific-parameters)
  * [`--awsqueue`](#--awsqueue)
  * [`--awsregion`](#--awsregion)
  * [`--awscli`](#--awscli)
* [Other command line parameters](#other-command-line-parameters)
  * [`--debug`](#--debug)
  * [`--read_length`](#--read_length)
  * [`--outdir`](#--outdir)
  * [`--email`](#--email)
  * [`--email_on_fail`](#--email_on_fail)
  * [`--max_multiqc_email_size`](#--max_multiqc_email_size)
  * [`-name`](#-name)
  * [`-resume`](#-resume)
  * [`-c`](#-c)
  * [`--custom_config_version`](#--custom_config_version)
  * [`--custom_config_base`](#--custom_config_base)
  * [`--max_memory`](#--max_memory)
  * [`--max_time`](#--max_time)
  * [`--max_cpus`](#--max_cpus)
  * [`--plaintext_email`](#--plaintext_email)
  * [`--monochrome_logs`](#--monochrome_logs)
  * [`--multiqc_config`](#--multiqc_config)
<<<<<<< HEAD
=======
<!-- TOC END -->
>>>>>>> 24a4fafb

## Introduction

Nextflow handles job submissions on SLURM or other environments, and supervises running the jobs. Thus the Nextflow process must run until the pipeline is finished. We recommend that you put the process running in the background through `screen` / `tmux` or similar tool. Alternatively you can run nextflow within a cluster job submitted your job scheduler.

It is recommended to limit the Nextflow Java virtual machines memory. We recommend adding the following line to your environment (typically in `~/.bashrc` or `~./bash_profile`):

```bash
NXF_OPTS='-Xms1g -Xmx4g'
```

## Running the pipeline

<<<<<<< HEAD
The typical command for running the pipeline is as follows:
=======
The typical command for running the pipeline is as follows.

### Running the pipeline using Docker

This will launch the pipeline using `docker` with configuration profile [example-docker.config](https://github.com/nf-core/rnafusion/blob/master/example/custom-docker.config). See below for more information about profiles.

```bash
nextflow run nf-core/rnafusion \
  -profile docker -c 'example/custom-docker.config' \
  --reads '*_R{1,2}.fastq.gz' \
  --arriba \
  --star_fusion \
  --fusioncatcher \
  --ericscript \
  --pizzly \
  --squid \
  --arriba_vis \
  --fusion_inspector
```

### Running the pipeline using Singularity

First start by downloading singularity images.

```bash
nextflow run nf-core/rnafusion/download-singularity-img.nf --download_all --outdir /path
```

If the nextflow download script crashes (network issue), please use the bash script instead.

```bash
cd utils && sh download-singularity-img.sh /path/to/images
```

The command bellow will launch the pipeline using `singularity` with configuration profile [example-singularity.config](https://github.com/nf-core/rnafusion/blob/master/example/custom-singularity.config). See below for more information about profiles.
>>>>>>> 24a4fafb

```bash
nextflow run nf-core/rnafusion \
  -profile singularity -c 'example/custom-singularity.config' \
  --reads '*_R{1,2}.fastq.gz' \
  --arriba \
  --star_fusion \
  --fusioncatcher \
  --ericscript \
  --pizzly \
  --squid \
  --arriba_vis \
  --fusion_inspector
```

### Running specific tools

```bash
nextflow run nf-core/rnafusion \
  -profile singularity -c 'example/custom-singularity.config' \
  --reads '*_R{1,2}.fastq.gz' \
  --arriba \
  --squid
```

Note that the pipeline will create the following files in your working directory:

```bash
work            # Directory containing the nextflow working files
results         # Finished results (configurable, see below)
.nextflow_log   # Log file from Nextflow
# Other nextflow hidden files, eg. history of pipeline runs and old logs.
```

### Updating the pipeline

When you run the above command, Nextflow automatically pulls the pipeline code from GitHub and stores it as a cached version. When running the pipeline after this, it will always use the cached version if available - even if the pipeline has been updated since. To make sure that you're running the latest version of the pipeline, make sure that you regularly update the cached version of the pipeline:

```bash
nextflow pull nf-core/rnafusion
```

### Reproducibility

It's a good idea to specify a pipeline version when running the pipeline on your data. This ensures that a specific version of the pipeline code and software are used when you run your pipeline. If you keep using the same tag, you'll be running the same version of the pipeline, even if there have been changes to the code since.

First, go to the [nf-core/rnafusion releases page](https://github.com/nf-core/rnafusion/releases) and find the latest version number - numeric only (eg. `1.3.1`). Then specify this when running the pipeline with `-r` (one hyphen) - eg. `-r 1.3.1`.

This version number will be logged in reports when you run the pipeline, so that you'll know what you used when you look back in the future.

## Main arguments

### `-profile`

Use this parameter to choose a configuration profile. Profiles can give configuration presets for different compute environments.

Several generic profiles are bundled with the pipeline which instruct the pipeline to use software packaged using different methods (Docker, Singularity, Conda) - see below.

<<<<<<< HEAD
> We highly recommend the use of Docker or Singularity containers for full pipeline reproducibility, however when this is not possible, Conda is also supported.

=======
>>>>>>> 24a4fafb
The pipeline also dynamically loads configurations from [https://github.com/nf-core/configs](https://github.com/nf-core/configs) when it runs, making multiple config profiles for various institutional clusters available at run time. For more information and to see if your system is available in these configs please see the [nf-core/configs documentation](https://github.com/nf-core/configs#documentation).

Note that multiple profiles can be loaded, for example: `-profile test,docker` - the order of arguments is important!
They are loaded in sequence, so later profiles can overwrite earlier profiles.

If `-profile` is not specified, the pipeline will run locally and expect all software to be installed and available on the `PATH`. This is _not_ recommended.

<<<<<<< HEAD
=======
* `conda`
  * A generic configuration profile to be used with [conda](https://conda.io/docs/)
  * Pulls most software from [Bioconda](https://bioconda.github.io/)
>>>>>>> 24a4fafb
* `docker`
  * A generic configuration profile to be used with [Docker](http://docker.com/)
  * Pulls software from DockerHub: [`nfcore/rnafusion`](http://hub.docker.com/r/nfcore/rnafusion/)
* `singularity`
  * A generic configuration profile to be used with [Singularity](http://singularity.lbl.gov/)
  * Pulls software from DockerHub: [`nfcore/rnafusion`](http://hub.docker.com/r/nfcore/rnafusion/)
* `conda`
  * Please only use Conda as a last resort i.e. when it's not possible to run the pipeline with Docker or Singularity.
  * A generic configuration profile to be used with [Conda](https://conda.io/docs/)
  * Pulls most software from [Bioconda](https://bioconda.github.io/)
* `test`
  * A profile with a complete configuration for automated testing
  * Includes links to test data so needs no other parameters

### `--reads`

Use this to specify the location of your input FastQ files. For example:

```bash
--reads 'path/to/data/sample_*_{1,2}.fastq.gz'
```

Please note the following requirements:

1. The path must be enclosed in quotes
2. The path must have at least one `*` wildcard character
3. When using the pipeline with paired end data, the path must use `{1,2}` notation to specify read pairs.

If left unspecified, a default pattern is used: `data/*{1,2}.fastq.gz`

### `--single_end`

By default, the pipeline expects paired-end data. If you have single-end data, you need to specify `--single_end` on the command line when you launch the pipeline. A normal glob pattern, enclosed in quotation marks, can then be used for `--reads`. For example:
<<<<<<< HEAD

```bash
--single_end --reads '*.fastq'
=======

```bash
--single_end --reads '*.fastq'
```

### `--singleEnd`

By default, the pipeline expects paired-end data. If you have single-end data, you need to specify `--singleEnd` on the command line when you launch the pipeline. A normal glob pattern, enclosed in quotation marks, can then be used for `--reads`. For example:

```bash
--singleEnd --reads '*.fastq.gz'
>>>>>>> 24a4fafb
```

## Tool flags

### `--arriba`

If enabled, executes `Arriba` tool.

* `--arriba_opt`
  * Specify additional parameters. For more info, please refer to the [documentation](http://arriba.readthedocs.io/en/latest/quickstart/) of the tool.

### `--ericscript`

If enabled, executes `Ericscript` tool.

* `--ericscript_opt`
  * Specify additional parameters. For more info, please refer to the [documentation](https://sites.google.com/site/bioericscript/home) of the tool.

### `--fusioncatcher`

If enabled, executes `Fusioncatcher` tool.

* `--fusioncatcher_opt`
  * Specify additional parameters. For more info, please refer to the [documentation](https://github.com/ndaniel/fusioncatcher/blob/master/doc/manual.md) of the tool.

### `--fusion_report_opt`

<<<<<<< HEAD
=======
Specify additional parameters. For more info, please refer to the [documentation](https://matq007.github.io/fusion-report/#/) of the tool.

### `--pizzly`

If enabled, executes `Pizzly` tool.

* `--pizzly_k`
  * Number of k-mers. Deafult 31.

### `--squid`

If enabled, executes `Squid` tool.

### `--star_fusion`

If enabled, executes `STAR-Fusion` tool.

* `--star_fusion_opt`
  * Parameter for specifying additional parameters. For more info, please refer to the [documentation](https://github.com/STAR-Fusion/STAR-Fusion/wiki) of the tool.

## Visualization flags

### `--arriba_vis`

If enabled, executes build in `Arriba` visualization tool.

### `--fusion_inspector`

If enabled, executes `Fusion-Inspector` tool.

>>>>>>> 24a4fafb
## Reference genomes

### `--arriba_ref`

<<<<<<< HEAD
### `--genome` (using iGenomes)

There are 31 different species supported in the iGenomes references. To run the pipeline, you must specify which to use with the `--genome` flag.
=======
Required reference in order to run `Arriba`.
>>>>>>> 24a4fafb

```bash
--arriba_ref '[path to Arriba reference]'
```

### `--databases`

Required databases in order to run `fusion-report`.

```bash
--databases '[path to fusion-report databases]'
```

### `--ericscript_ref`

Required reference in order to run `EricScript`.

```bash
--ericscript_ref '[path to EricScript reference]'
```

<<<<<<< HEAD
<!-- TODO nf-core: Describe reference path flags -->

### `--fasta`

If you prefer, you can specify the full path to your reference genome when you run the pipeline:
=======
### `--fasta`

Required reference genome.
>>>>>>> 24a4fafb

```bash
--fasta '[path to Fasta reference]'
```

<<<<<<< HEAD
### `--igenomes_ignore`

Do not load `igenomes.config` when running the pipeline. You may choose this option if you observe clashes between custom parameters and those supplied in `igenomes.config`.
=======
### `--fusioncatcher_ref`

Required reference in order to run `Fusioncatcher`.

```bash
--fusioncatcher_ref '[path to Fusioncatcher reference]'
```

### `--gtf`

Required annotation file.

```bash
--gtf '[path to GTF annotation]'
```

### `--star_index`

If you prefer, you can specify the full path for `STAR` index when you run the pipeline. If not specified, the pipeline will build the index using for reads with length 100bp (can be adjusted with parameter `--read_length`).

```bash
--star_index '[path to STAR index]'
```

### `--star_fusion_ref`

Required reference in order to run `STAR-Fusion`.

```bash
--star_fusion_ref '[path to STAR-Fusion reference]'
```

### `--transcript`

Required transcript file.

```bash
--transcript '[path to transcript reference]'
```
>>>>>>> 24a4fafb

## Job resources

### Automatic resubmission

Each step in the pipeline has a default set of requirements for number of CPUs, memory and time. For most of the steps in the pipeline, if the job exits with an error code of `143` (exceeded requested resources) it will automatically resubmit with higher requests (2 x original, then 3 x original). If it still fails after three times then the pipeline is stopped.

### Custom resource requests

Wherever process-specific requirements are set in the pipeline, the default value can be changed by creating a custom config file. See the files hosted at [`nf-core/configs`](https://github.com/nf-core/configs/tree/master/conf) for examples.

If you are likely to be running `nf-core` pipelines regularly it may be a good idea to request that your custom config file is uploaded to the `nf-core/configs` git repository. Before you do this please can you test that the config file works with your pipeline of choice using the `-c` parameter (see definition below). You can then create a pull request to the `nf-core/configs` repository with the addition of your config file, associated documentation file (see examples in [`nf-core/configs/docs`](https://github.com/nf-core/configs/tree/master/docs)), and amending [`nfcore_custom.config`](https://github.com/nf-core/configs/blob/master/nfcore_custom.config) to include your custom profile.

If you have any questions or issues please send us a message on [Slack](https://nf-co.re/join/slack).

## AWS Batch specific parameters

Running the pipeline on AWS Batch requires a couple of specific parameters to be set according to your AWS Batch configuration. Please use [`-profile awsbatch`](https://github.com/nf-core/configs/blob/master/conf/awsbatch.config) and then specify all of the following parameters.

### `--awsqueue`

The JobQueue that you intend to use on AWS Batch.

### `--awsregion`
<<<<<<< HEAD

The AWS region in which to run your job. Default is set to `eu-west-1` but can be adjusted to your needs.

### `--awscli`

The [AWS CLI](https://www.nextflow.io/docs/latest/awscloud.html#aws-cli-installation) path in your custom AMI. Default: `/home/ec2-user/miniconda/bin/aws`.
=======
>>>>>>> 24a4fafb

The AWS region in which to run your job. Default is set to `eu-west-1` but can be adjusted to your needs.

### `--awscli`

The [AWS CLI](https://www.nextflow.io/docs/latest/awscloud.html#aws-cli-installation) path in your custom AMI. Default: `/home/ec2-user/miniconda/bin/aws`.

The AWS region to run your job in. Default is set to `eu-west-1` but can be adjusted to your needs.
Please make sure to also set the `-w/--work-dir` and `--outdir` parameters to a S3 storage bucket of your choice - you'll get an error message notifying you if you didn't.

## Other command line parameters

### `--debug`

To run only a specific tool (testing freshly implemented tool) just add `--debug` parameter. This parameter only works on **fusion tools only**!

### `--read_length`

Length is used to build a STAR index. Default is 100bp (Illumina).

### `--outdir`

The output directory where the results will be saved.

### `--email`

Set this parameter to your e-mail address to get a summary e-mail with details of the run sent to you when the workflow exits. If set in your user config file (`~/.nextflow/config`) then you don't need to specify this on the command line for every run.

### `--email_on_fail`

This works exactly as with `--email`, except emails are only sent if the workflow is not successful.

### `--max_multiqc_email_size`

Threshold size for MultiQC report to be attached in notification email. If file generated by pipeline exceeds the threshold, it will not be attached (Default: 25MB).

### `-name`

Name for the pipeline run. If not specified, Nextflow will automatically generate a random mnemonic.

Name for the pipeline run. If not specified, Nextflow will automatically generate a random mnemonic.
This is used in the MultiQC report (if not default) and in the summary HTML / e-mail (always).

**NB:** Single hyphen (core Nextflow option)

### `-resume`

Specify this when restarting a pipeline. Nextflow will used cached results from any pipeline steps where the inputs are the same, continuing from where it got to previously.

Specify this when restarting a pipeline. Nextflow will used cached results from any pipeline steps where the inputs are the same, continuing from where it got to previously.
You can also supply a run name to resume a specific run: `-resume [run-name]`. Use the `nextflow log` command to show previous run names.

**NB:** Single hyphen (core Nextflow option)

### `-c`

Specify the path to a specific config file (this is a core NextFlow command).

**NB:** Single hyphen (core Nextflow option)

Note - you can use this to override pipeline defaults.

### `--custom_config_version`

Provide git commit id for custom Institutional configs hosted at `nf-core/configs`. This was implemented for reproducibility purposes. Default: `master`.

```bash
## Download and use config file with following git commid id
--custom_config_version d52db660777c4bf36546ddb188ec530c3ada1b96
```

### `--custom_config_base`

If you're running offline, nextflow will not be able to fetch the institutional config files
from the internet. If you don't need them, then this is not a problem. If you do need them,
you should download the files from the repo and tell nextflow where to find them with the
`custom_config_base` option. For example:

```bash
## Download and unzip the config files
cd /path/to/my/configs
wget https://github.com/nf-core/configs/archive/master.zip
unzip master.zip

## Run the pipeline
cd /path/to/my/data
nextflow run /path/to/pipeline/ --custom_config_base /path/to/my/configs/configs-master/
```

> Note that the nf-core/tools helper package has a `download` command to download all required pipeline
> files + singularity containers + institutional configs in one go for you, to make this process easier.

### `--max_memory`

Use to set a top-limit for the default memory requirement for each process.
Should be a string in the format integer-unit. eg. `--max_memory '8.GB'`

### `--max_time`

Use to set a top-limit for the default time requirement for each process.
Should be a string in the format integer-unit. eg. `--max_time '2.h'`

### `--max_cpus`

Use to set a top-limit for the default CPU requirement for each process.
Should be a string in the format integer-unit. eg. `--max_cpus 1`

### `--plaintext_email`

Set to receive plain-text e-mails instead of HTML formatted.

### `--monochrome_logs`

Set to disable colourful command line output and live life in monochrome.

### `--multiqc_config`

Specify a path to a custom MultiQC configuration file.<|MERGE_RESOLUTION|>--- conflicted
+++ resolved
@@ -8,19 +8,12 @@
   * [Using Docker](#running-the-pipeline-using-docker)
   * [Using Singularity](#running-the-pipeline-using-singularity)
   * [Running specific tools](#running-specific-tools)
-* [Updating the pipeline](#updating-the-pipeline)
-* [Reproducibility](#reproducibility)
+  * [Updating the pipeline](#updating-the-pipeline)
+  * [Reproducibility](#reproducibility)
 * [Main arguments](#main-arguments)
   * [`-profile`](#-profile-single-dash)
-    * [`awsbatch`](#awsbatch)
-    * [`conda`](#conda)
-    * [`docker`](#docker)
-    * [`singularity`](#singularity)
-    * [`test`](#test)
   * [`--reads`](#--reads)
   * [`--single_end`](#--single_end)
-<<<<<<< HEAD
-=======
 * [Tool flags](#tool-flags)
   * [`--arriba`](#--arriba)
     * [`--arriba_opt`](#--arriba_opt)
@@ -37,21 +30,18 @@
 * [Visualization flags](#visualization-flags)
   * [`--arriba_vis`](#--arriba_vis)
   * [`--fusion_inspector`](#--fusion_inspector)
->>>>>>> 24a4fafb
 * [Reference genomes](#reference-genomes)
   * [`--arriba_ref`](#--arriba_ref)
   * [`--databases`](#--databases)
   * [`--ericscript_ref`](#--ericscript_ref)
   * [`--fasta`](#--fasta)
-<<<<<<< HEAD
+  * [`--fusioncatcher_ref`](#--fusioncatcher_ref)
+  * [`--genome` (using iGenomes)](#--genome-using-igenomes)
+  * [`--gtf`](#--gtf)
   * [`--igenomes_ignore`](#--igenomes_ignore)
-=======
-  * [`--fusioncatcher_ref`](#--fusioncatcher_ref)
-  * [`--gtf`](#--gtf)
   * [`--star_index`](#--star_index)
   * [`--star_fusion_ref`](#--star_fusion_ref)
   * [`--transcript`](#--transcript)
->>>>>>> 24a4fafb
 * [Job resources](#job-resources)
   * [Automatic resubmission](#automatic-resubmission)
   * [Custom resource requests](#custom-resource-requests)
@@ -77,10 +67,6 @@
   * [`--plaintext_email`](#--plaintext_email)
   * [`--monochrome_logs`](#--monochrome_logs)
   * [`--multiqc_config`](#--multiqc_config)
-<<<<<<< HEAD
-=======
-<!-- TOC END -->
->>>>>>> 24a4fafb
 
 ## Introduction
 
@@ -94,9 +80,6 @@
 
 ## Running the pipeline
 
-<<<<<<< HEAD
-The typical command for running the pipeline is as follows:
-=======
 The typical command for running the pipeline is as follows.
 
 ### Running the pipeline using Docker
@@ -132,7 +115,6 @@
 ```
 
 The command bellow will launch the pipeline using `singularity` with configuration profile [example-singularity.config](https://github.com/nf-core/rnafusion/blob/master/example/custom-singularity.config). See below for more information about profiles.
->>>>>>> 24a4fafb
 
 ```bash
 nextflow run nf-core/rnafusion \
@@ -191,11 +173,8 @@
 
 Several generic profiles are bundled with the pipeline which instruct the pipeline to use software packaged using different methods (Docker, Singularity, Conda) - see below.
 
-<<<<<<< HEAD
 > We highly recommend the use of Docker or Singularity containers for full pipeline reproducibility, however when this is not possible, Conda is also supported.
 
-=======
->>>>>>> 24a4fafb
 The pipeline also dynamically loads configurations from [https://github.com/nf-core/configs](https://github.com/nf-core/configs) when it runs, making multiple config profiles for various institutional clusters available at run time. For more information and to see if your system is available in these configs please see the [nf-core/configs documentation](https://github.com/nf-core/configs#documentation).
 
 Note that multiple profiles can be loaded, for example: `-profile test,docker` - the order of arguments is important!
@@ -203,12 +182,6 @@
 
 If `-profile` is not specified, the pipeline will run locally and expect all software to be installed and available on the `PATH`. This is _not_ recommended.
 
-<<<<<<< HEAD
-=======
-* `conda`
-  * A generic configuration profile to be used with [conda](https://conda.io/docs/)
-  * Pulls most software from [Bioconda](https://bioconda.github.io/)
->>>>>>> 24a4fafb
 * `docker`
   * A generic configuration profile to be used with [Docker](http://docker.com/)
   * Pulls software from DockerHub: [`nfcore/rnafusion`](http://hub.docker.com/r/nfcore/rnafusion/)
@@ -242,23 +215,9 @@
 ### `--single_end`
 
 By default, the pipeline expects paired-end data. If you have single-end data, you need to specify `--single_end` on the command line when you launch the pipeline. A normal glob pattern, enclosed in quotation marks, can then be used for `--reads`. For example:
-<<<<<<< HEAD
 
 ```bash
 --single_end --reads '*.fastq'
-=======
-
-```bash
---single_end --reads '*.fastq'
-```
-
-### `--singleEnd`
-
-By default, the pipeline expects paired-end data. If you have single-end data, you need to specify `--singleEnd` on the command line when you launch the pipeline. A normal glob pattern, enclosed in quotation marks, can then be used for `--reads`. For example:
-
-```bash
---singleEnd --reads '*.fastq.gz'
->>>>>>> 24a4fafb
 ```
 
 ## Tool flags
@@ -286,8 +245,6 @@
 
 ### `--fusion_report_opt`
 
-<<<<<<< HEAD
-=======
 Specify additional parameters. For more info, please refer to the [documentation](https://matq007.github.io/fusion-report/#/) of the tool.
 
 ### `--pizzly`
@@ -318,18 +275,13 @@
 
 If enabled, executes `Fusion-Inspector` tool.
 
->>>>>>> 24a4fafb
 ## Reference genomes
 
 ### `--arriba_ref`
 
-<<<<<<< HEAD
 ### `--genome` (using iGenomes)
 
 There are 31 different species supported in the iGenomes references. To run the pipeline, you must specify which to use with the `--genome` flag.
-=======
-Required reference in order to run `Arriba`.
->>>>>>> 24a4fafb
 
 ```bash
 --arriba_ref '[path to Arriba reference]'
@@ -351,27 +303,18 @@
 --ericscript_ref '[path to EricScript reference]'
 ```
 
-<<<<<<< HEAD
-<!-- TODO nf-core: Describe reference path flags -->
-
 ### `--fasta`
 
 If you prefer, you can specify the full path to your reference genome when you run the pipeline:
-=======
-### `--fasta`
-
-Required reference genome.
->>>>>>> 24a4fafb
 
 ```bash
 --fasta '[path to Fasta reference]'
 ```
 
-<<<<<<< HEAD
 ### `--igenomes_ignore`
 
 Do not load `igenomes.config` when running the pipeline. You may choose this option if you observe clashes between custom parameters and those supplied in `igenomes.config`.
-=======
+
 ### `--fusioncatcher_ref`
 
 Required reference in order to run `Fusioncatcher`.
@@ -411,7 +354,6 @@
 ```bash
 --transcript '[path to transcript reference]'
 ```
->>>>>>> 24a4fafb
 
 ## Job resources
 
@@ -436,15 +378,12 @@
 The JobQueue that you intend to use on AWS Batch.
 
 ### `--awsregion`
-<<<<<<< HEAD
 
 The AWS region in which to run your job. Default is set to `eu-west-1` but can be adjusted to your needs.
 
 ### `--awscli`
 
 The [AWS CLI](https://www.nextflow.io/docs/latest/awscloud.html#aws-cli-installation) path in your custom AMI. Default: `/home/ec2-user/miniconda/bin/aws`.
-=======
->>>>>>> 24a4fafb
 
 The AWS region in which to run your job. Default is set to `eu-west-1` but can be adjusted to your needs.
 
