# nf-core/rnafusion: Usage

## Table of contents

* [Table of contents](#table-of-contents)
* [Introduction](#introduction)
* [Running the pipeline](#running-the-pipeline)
  * [Using Docker](#running-the-pipeline-using-docker)
  * [Using Singularity](#running-the-pipeline-using-singularity)
* [Updating the pipeline](#updating-the-pipeline)
* [Reproducibility](#reproducibility)
* [Main arguments](#main-arguments)
  * [`-profile`](#-profile-single-dash)
    * [`awsbatch`](#awsbatch)
    * [`conda`](#conda)
    * [`docker`](#docker)
    * [`singularity`](#singularity)
    * [`test`](#test)
  * [`--reads`](#--reads)
<<<<<<< HEAD
  * [`--singleEnd`](#--singleend)
* [Tool flags](#tool-flags)
  * [`--star_fusion`](#--star_fusion)
    * [`--star_fusion_opt`](#--star_fusion_opt)
  * [`--fusioncatcher`](#--fusioncatcher)
    * [`--fusioncatcher_opt`](#--fusioncatcher_opt)
  * [`--ericscript`](#--ericscript)
  * [`--pizzly`](#--pizzly)  
  * [`--squid`](#--squid)
  * [`--fusion_report_opt`](#--fusion_report_opt)
  * [`--debug`](#--debug)
* [Visualization flags](#visualization-flags)
  * [`--fusion_inspector`](#--fusion_inspector)
=======
  * [`--single_end`](#--single_end)
>>>>>>> 9002fa07
* [Reference genomes](#reference-genomes)
  * [`--fasta`](#--fasta)
<<<<<<< HEAD
  * [`--gtf`](#--gtf)
  * [`--star_index`](#--star_index)
  * [`--star_fusion_ref`](#--star_fusion_ref)
  * [`--fusioncatcher_ref`](#--fusioncatcher_ref)
  * [`--ericscript_ref`](#--ericscript_ref)
  * [`--pizzly_fasta`](#--pizzly_fasta)
  * [`--pizzly_gtf`](#--pizzly_gtf)
  * [`--genome` (using iGenomes)](#--genome-using-igenomes)
  * [`--igenomes`](#--igenomes)
=======
  * [`--igenomes_ignore`](#--igenomes_ignore)
>>>>>>> 9002fa07
* [Job resources](#job-resources)
  * [Automatic resubmission](#automatic-resubmission)
  * [Custom resource requests](#custom-resource-requests)
* [AWS Batch specific parameters](#aws-batch-specific-parameters)
  * [`--awsqueue`](#--awsqueue)
  * [`--awsregion`](#--awsregion)
  * [`--awscli`](#--awscli)
* [Other command line parameters](#other-command-line-parameters)
  * [`--read_length`](#--read_length)
  * [`--outdir`](#--outdir)
  * [`--email`](#--email)
  * [`--email_on_fail`](#--email_on_fail)
  * [`--max_multiqc_email_size`](#--max_multiqc_email_size)
  * [`-name`](#-name)
  * [`-resume`](#-resume)
  * [`-c`](#-c)
  * [`--custom_config_version`](#--custom_config_version)
  * [`--custom_config_base`](#--custom_config_base)
  * [`--max_memory`](#--max_memory)
  * [`--max_time`](#--max_time)
  * [`--max_cpus`](#--max_cpus)
  * [`--plaintext_email`](#--plaintext_email)
  * [`--monochrome_logs`](#--monochrome_logs)
  * [`--multiqc_config`](#--multiqc_config)
<<<<<<< HEAD
<!-- TOC END -->
=======
>>>>>>> 9002fa07

## Introduction

Nextflow handles job submissions on SLURM or other environments, and supervises running the jobs. Thus the Nextflow process must run until the pipeline is finished. We recommend that you put the process running in the background through `screen` / `tmux` or similar tool. Alternatively you can run nextflow within a cluster job submitted your job scheduler.

It is recommended to limit the Nextflow Java virtual machines memory. We recommend adding the following line to your environment (typically in `~/.bashrc` or `~./bash_profile`):

```bash
NXF_OPTS='-Xms1g -Xmx4g'
```

## Running the pipeline

<<<<<<< HEAD
The typical command for running the whole pipeline is as follows:

### Running the pipeline using Docker

This will launch the pipeline using `docker` with configuration profile [example-docker.config](https://github.com/nf-core/rnafusion/blob/master/example/custom-docker.config). See below for more information about profiles.
=======
The typical command for running the pipeline is as follows:
>>>>>>> 9002fa07

```bash
# With custom fasta and gtf (Ensembl example)
nextflow run nf-core/rnafusion
  --reads '*_R{1,2}.fastq.gz'
  -profile docker -c 'example/custom-docker.config'
  --fasta 'Homo_sapiens.GRCh38.95.all.fa'
  --gtf 'Homo_sapiens.GRCh38.95.chr.gtf'
  --star_fusion
  --fusioncatcher
  --ericscript
  --pizzly
  --squid
  --fusion_inspector

# With NCBI GRCh38 genome reference
nextflow run nf-core/rnafusion
  --reads '*_R{1,2}.fastq.gz'
  -profile docker -c 'example/custom-docker.config'
  --genome GRCh38
  --igenomes_base '/path/to/igenomes'
  --star_fusion
  --fusioncatcher
  --ericscript
  --pizzly
  --squid
  --fusion_inspector
```

### Running the pipeline using Singularity

First start by downloading singularity images. Sometimes the pipeline can crash if you are not using downloaded images (might be some network issues).

```bash
nextflow run nf-core/rnafusion/download-singularity-img.nf --download_all --outdir /path

# or

cd utils && sh download-singularity-img.sh /path/to/images
```

This will launch the pipeline using `singularity` with configuration profile [example-singularity.config](https://github.com/nf-core/rnafusion/blob/master/example/custom-singularity.config). See below for more information about profiles.

```bash
# With custom fasta and gtf (Ensembl example)
nextflow run nf-core/rnafusion
  --reads '*_R{1,2}.fastq.gz'
  -profile singularity -c 'example/custom-singularity.config'
  --fasta 'Homo_sapiens.GRCh38.95.all.fa'
  --gtf 'Homo_sapiens.GRCh38.95.chr.gtf'
  --star_fusion
  --fusioncatcher
  --ericscript
  --pizzly
  --squid
  --fusion_inspector

# With NCBI GRCh38 genome reference
nextflow run nf-core/rnafusion
  --reads '*_R{1,2}.fastq.gz'
  -profile singularity -c 'example/custom-singularity.config'
  --genome GRCh38
  --igenomes_base '/path/to/igenomes'
  --star_fusion
  --fusioncatcher
  --ericscript
  --pizzly
  --squid
  --fusion_inspector
```

---

It is also possible to execute **only** specific tools:

```bash
nextflow run nf-core/rnafusion
  --reads '*_R{1,2}.fastq.gz'
  --genome GRCh38 -profile docker -c 'example/custom-docker.config'
  --fusioncatcher
  --ericscript
```

Note that the pipeline will create the following files in your working directory:

```bash
work            # Directory containing the nextflow working files
results         # Finished results (configurable, see below)
.nextflow_log   # Log file from Nextflow
# Other nextflow hidden files, eg. history of pipeline runs and old logs.
```

### Updating the pipeline

When you run the above command, Nextflow automatically pulls the pipeline code from GitHub and stores it as a cached version. When running the pipeline after this, it will always use the cached version if available - even if the pipeline has been updated since. To make sure that you're running the latest version of the pipeline, make sure that you regularly update the cached version of the pipeline:

```bash
nextflow pull nf-core/rnafusion
```

### Reproducibility

It's a good idea to specify a pipeline version when running the pipeline on your data. This ensures that a specific version of the pipeline code and software are used when you run your pipeline. If you keep using the same tag, you'll be running the same version of the pipeline, even if there have been changes to the code since.

First, go to the [nf-core/rnafusion releases page](https://github.com/nf-core/rnafusion/releases) and find the latest version number - numeric only (eg. `1.3.1`). Then specify this when running the pipeline with `-r` (one hyphen) - eg. `-r 1.3.1`.

This version number will be logged in reports when you run the pipeline, so that you'll know what you used when you look back in the future.

## Main arguments

### `-profile`
<<<<<<< HEAD

Use this parameter to choose a configuration profile. Profiles can give configuration presets for different compute environments. Note that multiple profiles can be loaded, for example: `-profile docker` - the order of arguments is important!
=======
>>>>>>> 9002fa07

Use this parameter to choose a configuration profile. Profiles can give configuration presets for different compute environments.

Several generic profiles are bundled with the pipeline which instruct the pipeline to use software packaged using different methods (Docker, Singularity, Conda) - see below.

The pipeline also dynamically loads configurations from [https://github.com/nf-core/configs](https://github.com/nf-core/configs) when it runs, making multiple config profiles for various institutional clusters available at run time. For more information and to see if your system is available in these configs please see the [nf-core/configs documentation](https://github.com/nf-core/configs#documentation).

Note that multiple profiles can be loaded, for example: `-profile test,docker` - the order of arguments is important!
They are loaded in sequence, so later profiles can overwrite earlier profiles.

If `-profile` is not specified, the pipeline will run locally and expect all software to be installed and available on the `PATH`. This is _not_ recommended.

* `conda`
  * A generic configuration profile to be used with [conda](https://conda.io/docs/)
  * Pulls most software from [Bioconda](https://bioconda.github.io/)
* `docker`
  * A generic configuration profile to be used with [Docker](http://docker.com/)
  * Pulls software from dockerhub: [`nfcore/rnafusion`](http://hub.docker.com/r/nfcore/rnafusion/)
* `singularity`
  * A generic configuration profile to be used with [Singularity](http://singularity.lbl.gov/)
  * Pulls software from DockerHub: [`nfcore/rnafusion`](http://hub.docker.com/r/nfcore/rnafusion/)
* `test`
  * A profile with a complete configuration for automated testing
  * Includes links to test data so needs no other parameters

### `--reads`

Use this to specify the location of your input FastQ files. For example:

```bash
--reads 'path/to/data/sample_*_{1,2}.fastq.gz'
```

Please note the following requirements:

1. The path must be enclosed in quotes
2. The path must have at least one `*` wildcard character
3. When using the pipeline with paired end data, the path must use `{1,2}` notation to specify read pairs.

If left unspecified, a default pattern is used: `data/*{1,2}.fastq.gz`

<<<<<<< HEAD
It is not possible to run a mixture of single-end and paired-end files in one run.

### `--singleEnd`

By default, the pipeline expects paired-end data. If you have single-end data, you need to specify `--singleEnd` on the command line when you launch the pipeline. A normal glob pattern, enclosed in quotation marks, can then be used for `--reads`. For example:

```bash
--singleEnd --reads '*.fastq.gz'
=======
### `--single_end`

By default, the pipeline expects paired-end data. If you have single-end data, you need to specify `--single_end` on the command line when you launch the pipeline. A normal glob pattern, enclosed in quotation marks, can then be used for `--reads`. For example:

```bash
--single_end --reads '*.fastq'
>>>>>>> 9002fa07
```

## Tool flags

<<<<<<< HEAD
### `--star_fusion`

If enabled, executes `STAR-Fusion` tool.

* `--star_fusion_opt`
  * Parameter for specifying additional parameters. For more info, please refer to the [documentation](https://github.com/STAR-Fusion/STAR-Fusion/wiki) of the tool.
  * **Has to be specified in custom configuration file. Will not work from a command line.**

### `--fusioncatcher`

If enabled, executes `Fusioncatcher` tool.

* `--fusioncatcher_opt`
  * Parameter for specifying additional parameters. For more info, please refer to the [documentation](https://github.com/ndaniel/fusioncatcher/blob/master/doc/manual.md) of the tool.
  * **Has to be specified in custom configuration file. Will not work from a command line.**

### `--ericscript`

If enabled, executes `Ericscript` tool.

### `--pizzly`

If enabled, executes `Pizzly` tool.

### `--squid`

If enabled, executes `Squid` tool.

### `--fusion_report_opt`

* Parameter for specifying additional parameters. For more info, please refer to the fusion-report [documentation](https://matq007.github.io/fusion-report/usage.html).
* **Has to be specified in custom configuration file. Will not work from a command line.**

### `--debug`

To run only a specific tool (testing freshly implemented tool) just add `--debug` parameter. This parameter only works on **fusion tools only**!

```bash
nextflow run nf-core/rnafusion --reads '*_R{1,2}.fastq.gz' --genome GRCh38 -profile docker --star_fusion --test
```

## Visualization flags

### `--fusion_inspector`

If enabled, executes `Fusion-Inspector` tool.

=======
>>>>>>> 9002fa07
## Reference genomes

The pipeline config files come bundled with paths to the illumina iGenomes reference index files. If running with docker or AWS, the configuration is set up to use the [AWS-iGenomes](https://ewels.github.io/AWS-iGenomes/) resource.

### `--fasta`

If you prefer, you can specify the full path to your reference genome when you run the pipeline:

```bash
--fasta '[path to Fasta reference]'
```

### `--gtf`

If you prefer, you can specify the full path to your annotation when you run the pipeline:

```bash
--gtf '[path to GTF annotation]'
```

### `--star_index`

If you prefer, you can specify the full path for `STAR` index when you run the pipeline. If not specified, the pipeline will build the index using for reads with length 100bp (can be adjusted with parameter `--read_length`).

```bash
--star_index '[path to STAR index]'
```

### `--star_fusion_ref`

Required reference in order to run `STAR-Fusion`.

```bash
--star_fusion_ref '[path to STAR-Fusion reference]'
```

### `--fusioncatcher_ref`

Required reference in order to run `Fusioncatcher`.

```bash
--fusioncatcher_ref '[path to Fusioncatcher reference]'
```

### `--ericscript_ref`

Required reference in order to run `Ericscript`.

```bash
--ericscript_ref '[path to Ericscript reference]'
```

### `--pizzly_fasta`

Required reference in order to run `Pizzly`.

```bash
--pizzly_fasta '[path to Pizzly Fasta reference]'
```

### `--pizzly_gtf`

Required reference in order to run `Pizzly`.

```bash
--pizzly_gtf '[path to Pizzly GTF annotation]'
```

### `--genome` (using iGenomes)
<<<<<<< HEAD
=======

There are 31 different species supported in the iGenomes references. To run the pipeline, you must specify which to use with the `--genome` flag.
>>>>>>> 9002fa07

There are 31 different species supported in the iGenomes references. To run the pipeline, you must specify which to use with the `--genome` flag.
You can find the keys to specify the genomes in the [iGenomes config file](../conf/igenomes.config). Common genomes that are supported are:

* Human
  * `--genome GRCh38` (recommended)

> **TL;DR:** The pipeline only supports Homo Sapiens. We recommend using fasta nad gtf from Ensembl database and build custom STAR-Fusion reference. Most of the tools references are based on Ensembl.

Note that you can use the same configuration setup to save sets of reference files for your own use, even if they are not part of the iGenomes resource. See the [Nextflow documentation](https://www.nextflow.io/docs/latest/config.html) for instructions on where to save such a file.

The syntax for this reference configuration is as follows:

```nextflow
params {
  genomes {
    'GRCh38' {
      fasta   = '<path to the genome fasta file>' // Used if no star index given
    }
    // Any number of additional genomes, key is used with --genome
  }
}
```

<<<<<<< HEAD
### `--igenomes`

Load `igenomes.config` when running the pipeline. You may choose this option if you observe clashes between custom parameters and those supplied in `igenomes.config`.
=======
<!-- TODO nf-core: Describe reference path flags -->

### `--fasta`

If you prefer, you can specify the full path to your reference genome when you run the pipeline:

```bash
--fasta '[path to Fasta reference]'
```

### `--igenomes_ignore`

Do not load `igenomes.config` when running the pipeline. You may choose this option if you observe clashes between custom parameters and those supplied in `igenomes.config`.
>>>>>>> 9002fa07

## Job resources

### Automatic resubmission

Each step in the pipeline has a default set of requirements for number of CPUs, memory and time. For most of the steps in the pipeline, if the job exits with an error code of `143` (exceeded requested resources) it will automatically resubmit with higher requests (2 x original, then 3 x original). If it still fails after three times then the pipeline is stopped.

### Custom resource requests

Wherever process-specific requirements are set in the pipeline, the default value can be changed by creating a custom config file. See the files hosted at [`nf-core/configs`](https://github.com/nf-core/configs/tree/master/conf) for examples.

If you are likely to be running `nf-core` pipelines regularly it may be a good idea to request that your custom config file is uploaded to the `nf-core/configs` git repository. Before you do this please can you test that the config file works with your pipeline of choice using the `-c` parameter (see definition below). You can then create a pull request to the `nf-core/configs` repository with the addition of your config file, associated documentation file (see examples in [`nf-core/configs/docs`](https://github.com/nf-core/configs/tree/master/docs)), and amending [`nfcore_custom.config`](https://github.com/nf-core/configs/blob/master/nfcore_custom.config) to include your custom profile.

If you have any questions or issues please send us a message on [Slack](https://nf-co.re/join/slack).

## AWS Batch specific parameters

<<<<<<< HEAD
Running the pipeline on AWS Batch requires a couple of specific parameters to be set according to your AWS Batch configuration. Please use the `-awsbatch` profile and then specify all of the following parameters.
=======
Running the pipeline on AWS Batch requires a couple of specific parameters to be set according to your AWS Batch configuration. Please use [`-profile awsbatch`](https://github.com/nf-core/configs/blob/master/conf/awsbatch.config) and then specify all of the following parameters.
>>>>>>> 9002fa07

### `--awsqueue`

The JobQueue that you intend to use on AWS Batch.

### `--awsregion`
<<<<<<< HEAD
=======

The AWS region in which to run your job. Default is set to `eu-west-1` but can be adjusted to your needs.

### `--awscli`

The [AWS CLI](https://www.nextflow.io/docs/latest/awscloud.html#aws-cli-installation) path in your custom AMI. Default: `/home/ec2-user/miniconda/bin/aws`.
>>>>>>> 9002fa07

The AWS region to run your job in. Default is set to `eu-west-1` but can be adjusted to your needs.
Please make sure to also set the `-w/--work-dir` and `--outdir` parameters to a S3 storage bucket of your choice - you'll get an error message notifying you if you didn't.

## Other command line parameters

### `--read_length`

Length is used to build a STAR index. Default is 100bp (Illumina).

### `--outdir`

The output directory where the results will be saved.

### `--email`

Set this parameter to your e-mail address to get a summary e-mail with details of the run sent to you when the workflow exits. If set in your user config file (`~/.nextflow/config`) then you don't need to specify this on the command line for every run.

### `--email_on_fail`

This works exactly as with `--email`, except emails are only sent if the workflow is not successful.

### `--max_multiqc_email_size`

Threshold size for MultiQC report to be attached in notification email. If file generated by pipeline exceeds the threshold, it will not be attached (Default: 25MB).

### `-name`
<<<<<<< HEAD
=======

Name for the pipeline run. If not specified, Nextflow will automatically generate a random mnemonic.
>>>>>>> 9002fa07

Name for the pipeline run. If not specified, Nextflow will automatically generate a random mnemonic.
This is used in the MultiQC report (if not default) and in the summary HTML / e-mail (always).

**NB:** Single hyphen (core Nextflow option)

### `-resume`
<<<<<<< HEAD
=======

Specify this when restarting a pipeline. Nextflow will used cached results from any pipeline steps where the inputs are the same, continuing from where it got to previously.
>>>>>>> 9002fa07

Specify this when restarting a pipeline. Nextflow will used cached results from any pipeline steps where the inputs are the same, continuing from where it got to previously.
You can also supply a run name to resume a specific run: `-resume [run-name]`. Use the `nextflow log` command to show previous run names.

**NB:** Single hyphen (core Nextflow option)

### `-c`

Specify the path to a specific config file (this is a core NextFlow command).

**NB:** Single hyphen (core Nextflow option)

Note - you can use this to override pipeline defaults.

### `--custom_config_version`

<<<<<<< HEAD
Provide git commit id for custom Institutional configs hosted at `nf-core/configs`. This was implemented for reproducibility purposes. Default is set to `master`.
=======
Provide git commit id for custom Institutional configs hosted at `nf-core/configs`. This was implemented for reproducibility purposes. Default: `master`.
>>>>>>> 9002fa07

```bash
## Download and use config file with following git commid id
--custom_config_version d52db660777c4bf36546ddb188ec530c3ada1b96
```

### `--custom_config_base`

If you're running offline, nextflow will not be able to fetch the institutional config files
from the internet. If you don't need them, then this is not a problem. If you do need them,
you should download the files from the repo and tell nextflow where to find them with the
`custom_config_base` option. For example:

```bash
## Download and unzip the config files
cd /path/to/my/configs
wget https://github.com/nf-core/configs/archive/master.zip
unzip master.zip

## Run the pipeline
cd /path/to/my/data
nextflow run /path/to/pipeline/ --custom_config_base /path/to/my/configs/configs-master/
```

> Note that the nf-core/tools helper package has a `download` command to download all required pipeline
> files + singularity containers + institutional configs in one go for you, to make this process easier.

### `--max_memory`

Use to set a top-limit for the default memory requirement for each process.
Should be a string in the format integer-unit. eg. `--max_memory '8.GB'`

### `--max_time`

Use to set a top-limit for the default time requirement for each process.
Should be a string in the format integer-unit. eg. `--max_time '2.h'`

### `--max_cpus`

Use to set a top-limit for the default CPU requirement for each process.
Should be a string in the format integer-unit. eg. `--max_cpus 1`

### `--plaintext_email`

Set to receive plain-text e-mails instead of HTML formatted.

### `--monochrome_logs`

Set to disable colourful command line output and live life in monochrome.

### `--multiqc_config`

Specify a path to a custom MultiQC configuration file.<|MERGE_RESOLUTION|>--- conflicted
+++ resolved
@@ -17,8 +17,7 @@
     * [`singularity`](#singularity)
     * [`test`](#test)
   * [`--reads`](#--reads)
-<<<<<<< HEAD
-  * [`--singleEnd`](#--singleend)
+  * [`--single_end`](#--single_end)
 * [Tool flags](#tool-flags)
   * [`--star_fusion`](#--star_fusion)
     * [`--star_fusion_opt`](#--star_fusion_opt)
@@ -31,24 +30,14 @@
   * [`--debug`](#--debug)
 * [Visualization flags](#visualization-flags)
   * [`--fusion_inspector`](#--fusion_inspector)
-=======
-  * [`--single_end`](#--single_end)
->>>>>>> 9002fa07
 * [Reference genomes](#reference-genomes)
   * [`--fasta`](#--fasta)
-<<<<<<< HEAD
   * [`--gtf`](#--gtf)
   * [`--star_index`](#--star_index)
   * [`--star_fusion_ref`](#--star_fusion_ref)
   * [`--fusioncatcher_ref`](#--fusioncatcher_ref)
   * [`--ericscript_ref`](#--ericscript_ref)
-  * [`--pizzly_fasta`](#--pizzly_fasta)
-  * [`--pizzly_gtf`](#--pizzly_gtf)
-  * [`--genome` (using iGenomes)](#--genome-using-igenomes)
-  * [`--igenomes`](#--igenomes)
-=======
   * [`--igenomes_ignore`](#--igenomes_ignore)
->>>>>>> 9002fa07
 * [Job resources](#job-resources)
   * [Automatic resubmission](#automatic-resubmission)
   * [Custom resource requests](#custom-resource-requests)
@@ -73,10 +62,7 @@
   * [`--plaintext_email`](#--plaintext_email)
   * [`--monochrome_logs`](#--monochrome_logs)
   * [`--multiqc_config`](#--multiqc_config)
-<<<<<<< HEAD
 <!-- TOC END -->
-=======
->>>>>>> 9002fa07
 
 ## Introduction
 
@@ -90,15 +76,11 @@
 
 ## Running the pipeline
 
-<<<<<<< HEAD
-The typical command for running the whole pipeline is as follows:
+The typical command for running the pipeline is as follows.
 
 ### Running the pipeline using Docker
 
 This will launch the pipeline using `docker` with configuration profile [example-docker.config](https://github.com/nf-core/rnafusion/blob/master/example/custom-docker.config). See below for more information about profiles.
-=======
-The typical command for running the pipeline is as follows:
->>>>>>> 9002fa07
 
 ```bash
 # With custom fasta and gtf (Ensembl example)
@@ -210,11 +192,6 @@
 ## Main arguments
 
 ### `-profile`
-<<<<<<< HEAD
-
-Use this parameter to choose a configuration profile. Profiles can give configuration presets for different compute environments. Note that multiple profiles can be loaded, for example: `-profile docker` - the order of arguments is important!
-=======
->>>>>>> 9002fa07
 
 Use this parameter to choose a configuration profile. Profiles can give configuration presets for different compute environments.
 
@@ -256,28 +233,16 @@
 
 If left unspecified, a default pattern is used: `data/*{1,2}.fastq.gz`
 
-<<<<<<< HEAD
-It is not possible to run a mixture of single-end and paired-end files in one run.
-
-### `--singleEnd`
-
-By default, the pipeline expects paired-end data. If you have single-end data, you need to specify `--singleEnd` on the command line when you launch the pipeline. A normal glob pattern, enclosed in quotation marks, can then be used for `--reads`. For example:
-
-```bash
---singleEnd --reads '*.fastq.gz'
-=======
 ### `--single_end`
 
 By default, the pipeline expects paired-end data. If you have single-end data, you need to specify `--single_end` on the command line when you launch the pipeline. A normal glob pattern, enclosed in quotation marks, can then be used for `--reads`. For example:
 
 ```bash
 --single_end --reads '*.fastq'
->>>>>>> 9002fa07
 ```
 
 ## Tool flags
 
-<<<<<<< HEAD
 ### `--star_fusion`
 
 If enabled, executes `STAR-Fusion` tool.
@@ -325,8 +290,6 @@
 
 If enabled, executes `Fusion-Inspector` tool.
 
-=======
->>>>>>> 9002fa07
 ## Reference genomes
 
 The pipeline config files come bundled with paths to the illumina iGenomes reference index files. If running with docker or AWS, the configuration is set up to use the [AWS-iGenomes](https://ewels.github.io/AWS-iGenomes/) resource.
@@ -379,57 +342,6 @@
 --ericscript_ref '[path to Ericscript reference]'
 ```
 
-### `--pizzly_fasta`
-
-Required reference in order to run `Pizzly`.
-
-```bash
---pizzly_fasta '[path to Pizzly Fasta reference]'
-```
-
-### `--pizzly_gtf`
-
-Required reference in order to run `Pizzly`.
-
-```bash
---pizzly_gtf '[path to Pizzly GTF annotation]'
-```
-
-### `--genome` (using iGenomes)
-<<<<<<< HEAD
-=======
-
-There are 31 different species supported in the iGenomes references. To run the pipeline, you must specify which to use with the `--genome` flag.
->>>>>>> 9002fa07
-
-There are 31 different species supported in the iGenomes references. To run the pipeline, you must specify which to use with the `--genome` flag.
-You can find the keys to specify the genomes in the [iGenomes config file](../conf/igenomes.config). Common genomes that are supported are:
-
-* Human
-  * `--genome GRCh38` (recommended)
-
-> **TL;DR:** The pipeline only supports Homo Sapiens. We recommend using fasta nad gtf from Ensembl database and build custom STAR-Fusion reference. Most of the tools references are based on Ensembl.
-
-Note that you can use the same configuration setup to save sets of reference files for your own use, even if they are not part of the iGenomes resource. See the [Nextflow documentation](https://www.nextflow.io/docs/latest/config.html) for instructions on where to save such a file.
-
-The syntax for this reference configuration is as follows:
-
-```nextflow
-params {
-  genomes {
-    'GRCh38' {
-      fasta   = '<path to the genome fasta file>' // Used if no star index given
-    }
-    // Any number of additional genomes, key is used with --genome
-  }
-}
-```
-
-<<<<<<< HEAD
-### `--igenomes`
-
-Load `igenomes.config` when running the pipeline. You may choose this option if you observe clashes between custom parameters and those supplied in `igenomes.config`.
-=======
 <!-- TODO nf-core: Describe reference path flags -->
 
 ### `--fasta`
@@ -440,11 +352,6 @@
 --fasta '[path to Fasta reference]'
 ```
 
-### `--igenomes_ignore`
-
-Do not load `igenomes.config` when running the pipeline. You may choose this option if you observe clashes between custom parameters and those supplied in `igenomes.config`.
->>>>>>> 9002fa07
-
 ## Job resources
 
 ### Automatic resubmission
@@ -461,26 +368,19 @@
 
 ## AWS Batch specific parameters
 
-<<<<<<< HEAD
-Running the pipeline on AWS Batch requires a couple of specific parameters to be set according to your AWS Batch configuration. Please use the `-awsbatch` profile and then specify all of the following parameters.
-=======
 Running the pipeline on AWS Batch requires a couple of specific parameters to be set according to your AWS Batch configuration. Please use [`-profile awsbatch`](https://github.com/nf-core/configs/blob/master/conf/awsbatch.config) and then specify all of the following parameters.
->>>>>>> 9002fa07
 
 ### `--awsqueue`
 
 The JobQueue that you intend to use on AWS Batch.
 
 ### `--awsregion`
-<<<<<<< HEAD
-=======
 
 The AWS region in which to run your job. Default is set to `eu-west-1` but can be adjusted to your needs.
 
 ### `--awscli`
 
 The [AWS CLI](https://www.nextflow.io/docs/latest/awscloud.html#aws-cli-installation) path in your custom AMI. Default: `/home/ec2-user/miniconda/bin/aws`.
->>>>>>> 9002fa07
 
 The AWS region to run your job in. Default is set to `eu-west-1` but can be adjusted to your needs.
 Please make sure to also set the `-w/--work-dir` and `--outdir` parameters to a S3 storage bucket of your choice - you'll get an error message notifying you if you didn't.
@@ -508,11 +408,8 @@
 Threshold size for MultiQC report to be attached in notification email. If file generated by pipeline exceeds the threshold, it will not be attached (Default: 25MB).
 
 ### `-name`
-<<<<<<< HEAD
-=======
 
 Name for the pipeline run. If not specified, Nextflow will automatically generate a random mnemonic.
->>>>>>> 9002fa07
 
 Name for the pipeline run. If not specified, Nextflow will automatically generate a random mnemonic.
 This is used in the MultiQC report (if not default) and in the summary HTML / e-mail (always).
@@ -520,11 +417,8 @@
 **NB:** Single hyphen (core Nextflow option)
 
 ### `-resume`
-<<<<<<< HEAD
-=======
 
 Specify this when restarting a pipeline. Nextflow will used cached results from any pipeline steps where the inputs are the same, continuing from where it got to previously.
->>>>>>> 9002fa07
 
 Specify this when restarting a pipeline. Nextflow will used cached results from any pipeline steps where the inputs are the same, continuing from where it got to previously.
 You can also supply a run name to resume a specific run: `-resume [run-name]`. Use the `nextflow log` command to show previous run names.
@@ -541,11 +435,7 @@
 
 ### `--custom_config_version`
 
-<<<<<<< HEAD
-Provide git commit id for custom Institutional configs hosted at `nf-core/configs`. This was implemented for reproducibility purposes. Default is set to `master`.
-=======
 Provide git commit id for custom Institutional configs hosted at `nf-core/configs`. This was implemented for reproducibility purposes. Default: `master`.
->>>>>>> 9002fa07
 
 ```bash
 ## Download and use config file with following git commid id
