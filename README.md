--- conflicted
+++ resolved
@@ -12,12 +12,10 @@
 
 ## Introduction
 
-<!-- TODO nf-core: Write a 1-2 sentence summary of what data the pipeline is for and what it does -->
-**nf-core/rnafusion** is a bioinformatics best-practise analysis pipeline for
+**nf-core/rnafusion** is a bioinformatics best-practise analysis pipeline for identifying gene fusions from RNA-seq experiments.
 
-<<<<<<< HEAD
 The pipeline is built using [Nextflow](https://www.nextflow.io), a workflow tool to run tasks across multiple compute infrastructures in a very portable manner. It comes with docker containers making installation trivial and results highly reproducible.
-=======
+
 | Tool                                                                      |  Single-end reads  |  Version |
 | ------------------------------------------------------------------------- | :----------------: | :------: |
 | [Arriba](https://github.com/suhrig/arriba)                                |         :x:        |  `1.2.0` |
@@ -28,7 +26,6 @@
 | [Pizzly](https://github.com/pmelsted/pizzly)                              |         :x:        | `0.37.3` |
 | [Squid](https://github.com/Kingsford-Group/squid)                         |         :x:        |   `1.5`  |
 | [Star-Fusion](https://github.com/STAR-Fusion/STAR-Fusion)                 | :white_check_mark: |  `1.9.1` |
->>>>>>> 8da3392c
 
 ## Quick Start
 
