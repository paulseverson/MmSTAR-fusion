--- conflicted
+++ resolved
@@ -1,24 +1,9 @@
-<<<<<<< HEAD
-# ![rnafusion](https://raw.githubusercontent.com/nf-core/rnafusion/master/docs/images/rnafusion_logo.png.png)
-=======
-# nf-core/rnafusion
-**Attempt at setting up a pipeline for fusion detection as an addon to the previously existing NGI-RNAseq pipeline.**
->>>>>>> 08837698
+# ![nf-core/rnafusion](https://raw.githubusercontent.com/nf-core/rnafusion/master/docs/images/rnafusion_logo.png.png)
+**Attempt at setting up a pipeline for fusion detection as an addon to the previously existing nf-core/rnaseq pipeline.**
 
 [![Build Status](https://travis-ci.org/nf-core/rnafusion.svg?branch=master)](https://travis-ci.org/nf-core/rnafusion)
 [![Nextflow](https://img.shields.io/badge/nextflow-%E2%89%A50.30.0-brightgreen.svg)](https://www.nextflow.io/)
 
-<<<<<<< HEAD
-Attempt at setting up a pipeline for fusion detection as an addon to the previously existing nf-core/rnaseq pipeline.
-
-## Usage:
-### ` --reads`
-Path to input reads
-**NB: Must be enclosed in quotes!**
-```
- --reads 'path/to/data/sample_*_{1,2}.fastq'
-```
-=======
 [![install with bioconda](https://img.shields.io/badge/install%20with-bioconda-brightgreen.svg)](http://bioconda.github.io/)
 [![Docker](https://img.shields.io/docker/automated/nfcore/rnafusion.svg)](https://hub.docker.com/r/nfcore/rnafusion)
 ![Singularity Container available](
@@ -26,32 +11,14 @@
 
 ### Introduction
 The pipeline is built using [Nextflow](https://www.nextflow.io), a workflow tool to run tasks across multiple compute infrastructures in a very portable manner. It comes with docker / singularity containers making installation trivial and results highly reproducible.
->>>>>>> 08837698
-
 
 ### Documentation
 The nf-core/rnafusion pipeline comes with documentation about the pipeline, found in the `docs/` directory:
 
-<<<<<<< HEAD
-If this flag is set to true then the pipeline will run Fusion Catcher.
-True by default
-
-More than one of these can be true at a time.
-
-Example usage if you wish to run both STAR-fusion and Fusion Catcher   
-```
-nextflow run nf-core/rnafusion/main.nf --star --fusioncatcher --reads 'SRR5665649_{1,2}*.gz'
-```
-
-### `--fc_extra_options`
-
-Invoking this flag allows for extra options to be sent directly to Fusion Catcher.
-=======
 1. [Installation](docs/installation.md)
 2. Pipeline configuration
     * [Local installation](docs/configuration/local.md)
     * [Adding your own system](docs/configuration/adding_your_own.md)
 3. [Running the pipeline](docs/usage.md)
 4. [Output and how to interpret the results](docs/output.md)
-5. [Troubleshooting](docs/troubleshooting.md)
->>>>>>> 08837698
+5. [Troubleshooting](docs/troubleshooting.md)