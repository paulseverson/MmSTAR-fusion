--- conflicted
+++ resolved
@@ -1,13 +1,14 @@
 # ![nf-core/rnafusion](docs/images/nf-core-rnafusion_logo.png)
 
-**RNA sequencing analysis pipeline with curated list of tools for detecting and visualizing fusion genes.**
+> RNA sequencing analysis pipeline with curated list of tools for detecting and visualizing fusion genes
+
+[![Nextflow](https://img.shields.io/badge/nextflow-%E2%89%A519.10.0-brightgreen.svg)](https://www.nextflow.io/)
+[![nf-core](https://img.shields.io/badge/nf--core-pipeline-brightgreen.svg)](https://nf-co.re/)
+[![DOI](https://zenodo.org/badge/151721952.svg)](https://zenodo.org/badge/latestdoi/151721952)
 
 [![GitHub Actions CI Status](https://github.com/nf-core/rnafusion/workflows/nf-core%20CI/badge.svg)](https://github.com/nf-core/rnafusion/actions)
 [![GitHub Actions Linting Status](https://github.com/nf-core/rnafusion/workflows/nf-core%20linting/badge.svg)](https://github.com/nf-core/rnafusion/actions)
-[![Nextflow](https://img.shields.io/badge/nextflow-%E2%89%A519.10.0-brightgreen.svg)](https://www.nextflow.io/)
-[![DOI](https://zenodo.org/badge/151721952.svg)](https://zenodo.org/badge/latestdoi/151721952)
 
-[![install with bioconda](https://img.shields.io/badge/install%20with-bioconda-brightgreen.svg)](https://bioconda.github.io/)
 [![Docker](https://img.shields.io/docker/automated/nfcore/rnafusion.svg)](https://hub.docker.com/r/nfcore/rnafusion)
 [![Get help on Slack](http://img.shields.io/badge/slack-nf--core%20%23rnafusion-4A154B?logo=slack)](https://nfcore.slack.com/channels/rnafusion)
 
@@ -28,88 +29,60 @@
 | [Squid](https://github.com/Kingsford-Group/squid)                         |         :x:        |   `1.5`  |
 | [Star-Fusion](https://github.com/STAR-Fusion/STAR-Fusion)                 | :white_check_mark: |  `1.8.1` |
 
-For available parameters or help run:
-
-```bash
-nextflow run nf-core/rnafusion --help
-```
-
 ## Quick Start
 
 1. Install [`nextflow`](https://nf-co.re/usage/installation)
 
-2. Install either [`Docker`](https://docs.docker.com/engine/installation/) or [`Singularity`](https://www.sylabs.io/guides/3.0/user-guide/) for full pipeline reproducibility _(please only use [`Conda`](https://conda.io/miniconda.html) as a last resort; see [docs](https://nf-co.re/usage/configuration#basic-configuration-profiles))_
+2. Install either [`Docker`](https://docs.docker.com/engine/installation/) or [`Singularity`](https://www.sylabs.io/guides/3.0/user-guide/) for full pipeline reproducibility; see [docs](https://nf-co.re/usage/configuration#basic-configuration-profiles))_
 
-<<<<<<< HEAD
-3. Download the pipeline and test it on a minimal dataset with a single command:
+3. Download references for all tools
 
     ```bash
-    nextflow run nf-core/rnafusion -profile test,<docker/singularity/conda/institute>
+    nextflow run nf-core/rnafusion/download-references.nf -profile <docker/singularity/institute> \
+      --download_all \
+      --genome GRCh38 \
+      --outdir <PATH> \
+      --cosmic_usr <COSMIC_USER> --cosmic_passwd <COSMIC_PASSWD>
     ```
-=======
-iii. Download references for all tools
 
-```bash
-nextflow run nf-core/rnafusion/download-references.nf -profile <docker/singularity/institute> \
-  --download_all \
-  --outdir <PATH> \
-  --cosmic_usr <COSMIC_USER> --cosmic_passwd <COSMIC_PASSWD>
-```
->>>>>>> e5f86314
-
-    > Please check [nf-core/configs](https://github.com/nf-core/configs#documentation) to see if a custom config file to run nf-core pipelines already exists for your Institute. If so, you can simply use `-profile <institute>` in your command. This will enable either `docker` or `singularity` and set the appropriate execution settings for your local compute environment.
+    > Please check [nf-core/configs](https://github.com/nf-core/configs#documentation) to see if a custom config file to run nf-core pipelines already exists for your Institute.
+    > If so, you can simply use `-profile <institute>` in your command.
+    > This will enable either `docker` or `singularity` and set the appropriate execution settings for your local compute environment.
 
 4. Start running your own analysis!
 
-<<<<<<< HEAD
-    <!-- TODO nf-core: Update the example "typical command" below used to run the pipeline -->
-
-    ```bash
-    nextflow run nf-core/rnafusion -profile <docker/singularity/conda/institute> --input '*_R{1,2}.fastq.gz' --genome GRCh37
-    ```
-=======
-```bash
-nextflow run nf-core/rnafusion -profile <docker/singularity/institute> \
-  --reads '*_R{1,2}.fastq.gz' \
-  --genomes_base 'reference_path_from_above'
-  --arriba --star_fusion --fusioncatcher --ericscript --pizzly --squid \
-  --arriba_vis --fusion_inspector
-```
->>>>>>> e5f86314
+  ```bash
+  nextflow run nf-core/rnafusion -profile <docker/singularity/institute> \
+    --input "*_R{1,2}.fastq.gz" \
+    --genomes_base <reference_path>
+    --arriba --star_fusion --fusioncatcher --ericscript --pizzly --squid \
+    --arriba_vis --fusion_inspector
+  ```
 
 See [usage docs](docs/usage.md) for all of the available options when running the pipeline.
 
 ## Documentation
 
-<<<<<<< HEAD
 The nf-core/rnafusion pipeline comes with documentation about the pipeline which you can read at [https://nf-core/rnafusion/docs](https://nf-core/rnafusion/docs) or find in the [`docs/` directory](docs).
-=======
-The nf-core/rnafusion pipeline comes with documentation about the pipeline, found in the `docs/` directory:
-
-1. [Installation](https://nf-co.re/usage/installation)
-2. Pipeline configuration
-    * [Download references](docs/references.md)
-    * [Local installation](https://nf-co.re/usage/local_installation)
-    * [Adding your own system config](https://nf-co.re/usage/adding_own_config)
-3. [Running the pipeline](docs/usage.md)
-4. [Output and how to interpret the results](docs/output.md)
-5. [Troubleshooting](https://nf-co.re/usage/troubleshooting)
->>>>>>> e5f86314
-
-Use predefined configuration for desired Institution cluster provided at [nfcore/config](https://github.com/nf-core/configs) repository.
 
 ## Credits
 
-This pipeline was originally written by Martin Proks ([@matq007](https://github.com/matq007)) in collaboration with Karolinska Institutet, SciLifeLab and University of Southern Denmark as a master thesis. This is a follow-up development started by Rickard Hammarén ([@Hammarn](https://github.com/Hammarn)).
+Following a development initiated by [Rickard Hammarén](https://github.com/Hammarn), this pipeline was originally developed by [Martin Proks](https://github.com/matq007) developed at the [National Genomics Infastructure](https://ngisweden.scilifelab.se) from [SciLifeLab](https://scilifelab.se), with the support of [The Swedish Childhood Tumor Biobank (Barntumörbanken)](https://ki.se/forskning/barntumorbanken) and [University of Southern Denmark](https://www.sdu.dk/en) as a master thesis.
 
-Special thanks goes to all supervisors:
+Main authors:
 
-* [Assoc. Prof. Teresita Díaz de Ståhl, PhD](https://ki.se/en/onkpat/teresita-diaz-de-stahls-group)
-* [MD. Monica Nistér, PhD](https://ki.se/en/onkpat/research-team-monica-nister)
-* [Maxime U Garcia, PhD](https://github.com/MaxUlysse)
+* [Martin Proks](https://github.com/matq007)
+* [Maxime Garcia](https://github.com/MaxUlysse)
+
+Special thanks and helpful contributors:
+
+* [Bruce Moran](https://github.com/brucemoran)
+* [Lars Grøntved](https://portal.findresearcher.sdu.dk/en/persons/larsgr)
+* [Monica Nistér](https://ki.se/en/onkpat/research-team-monica-nister)
+* [Phil Ewels](https://github.com/ewels)
+* [Rickard Hammarén](https://github.com/Hammarn)
 * [Szilveszter Juhos](https://github.com/szilvajuhos)
-* [Phil Ewels, PhD](https://github.com/ewels)
-* [Assoc. Prof. Lars Grøntved, PhD](https://portal.findresearcher.sdu.dk/en/persons/larsgr)
+* [Teresita Díaz de Ståhl](https://ki.se/en/onkpat/teresita-diaz-de-stahls-group)
 
 ## Tool References
 
@@ -143,14 +116,9 @@
 >
 > Philip Ewels, Alexander Peltzer, Sven Fillinger, Harshil Patel, Johannes Alneberg, Andreas Wilm, Maxime Ulysse Garcia, Paolo Di Tommaso & Sven Nahnsen.
 >
-<<<<<<< HEAD
 > _Nat Biotechnol._ 2020 Feb 13. doi: [10.1038/s41587-020-0439-x](https://dx.doi.org/10.1038/s41587-020-0439-x).
-> ReadCube: [Full Access Link](https://rdcu.be/b1GjZ)
-=======
-> _Nat Biotechnol._ 2020 Feb 13. doi: [10.1038/s41587-020-0439-x](https://dx.doi.org/10.1038/s41587-020-0439-x).  
 > ReadCube: [Full Access Link](https://rdcu.be/b1GjZ)
 
 [![Barntumörbanken](docs/images/BTB_logo.png)](https://ki.se/forskning/barntumorbanken-0) | [![SciLifeLab](docs/images/SciLifeLab_logo.png)](https://scilifelab.se)
 :-:|:-:
-[![National Genomics Infrastructure](docs/images/NGI_logo.png)](https://ngisweden.scilifelab.se/) | [![University of Southern Denmark](docs/images/SDU_logo.png)](https://www.sdu.dk/da)
->>>>>>> e5f86314
+[![National Genomics Infrastructure](docs/images/NGI_logo.png)](https://ngisweden.scilifelab.se/) | [![University of Southern Denmark](docs/images/SDU_logo.png)](https://www.sdu.dk/da)