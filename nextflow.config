/*
 * -------------------------------------------------
 *  nf-core/rnafusion Nextflow config file
 * -------------------------------------------------
 * Default config options for all environments.
 */

// Global default params, used in configs
params {
  
  // Options: Tool versions
  star_fusion_version = '1.5.0'
  fusioncatcher_version = '1.00'
  ericscript_version = '0.5.5'
  pizzly_version = '0.37.3'
  squid_version = '1.5'
  fusion_inspector_version = '1.3.1'

<<<<<<< HEAD
  // Options: Building STAR-star_index
  star_index = false
  read_length = 100

  // Options: References
  star_fusion = false
  fusioncatcher = false
  fusion_inspector = false
  ericscript = false
  pizzly = false
  squid = false
  
  // Options: STAR-Fusion
  star_fusion_opt = false

  // Options: FusionCatcher
  fusioncatcher_opt = false
  
  // Options: Pizzly
  pizzly_k = 31

  // Options: fusion-report
  fusion_report_opt = false

  // Defaults
  reads = "data/*{1,2}.fastq.gz"
  singleEnd = false
  igenomes_base = "./iGenomes"
  clusterOptions = false
  awsqueue = false
  awsregion = 'eu-west-1'
  readPaths = null
  debug = false

  // Options: download-references.nf
  fusion_report = false
  cosmic_usr = false
  cosmic_passwd = false
  star_fusion_ensembl = false

  // Shared default variables across different scripts
  download_db = false
  igenomesIgnore = true
  outdir = './results'
  tracedir = "${params.outdir}/pipeline_info"

  // Options: Default
  help = false
  genome = false
  custom_config_version = 'master'
  custom_config_base = "https://raw.githubusercontent.com/nf-core/configs/${params.custom_config_version}"
}

process.container = 'nfcore/rnafusion:1.0.1' // Container slug. Stable releases should specify release tag!
=======
  // Workflow flags
  // TODO nf-core: Specify your pipeline's command line flags
  reads = "data/*{1,2}.fastq.gz"
  singleEnd = false
  outdir = './results'

  // Boilerplate options
  name = false
  multiqc_config = "$baseDir/assets/multiqc_config.yaml"
  email = false
  maxMultiqcEmailFileSize = 25.MB
  plaintext_email = false
  monochrome_logs = false
  help = false
  igenomes_base = "./iGenomes"
  tracedir = "${params.outdir}/pipeline_info"
  awsqueue = false
  awsregion = 'eu-west-1'
  igenomesIgnore = false
  custom_config_version = 'master'
  custom_config_base = "https://raw.githubusercontent.com/nf-core/configs/${params.custom_config_version}"
  hostnames = false
  config_profile_description = false
  config_profile_contact = false
  config_profile_url = false
}

// Container slug. Stable releases should specify release tag!
// Developmental code should specify :dev
process.container = 'nfcore/rnafusion:dev'
>>>>>>> 21a71b52

// Load base.config by default for all pipelines
includeConfig 'conf/base.config'

// Load nf-core custom profiles from different Institutions
try {
  includeConfig "${params.custom_config_base}/nfcore_custom.config"
} catch (Exception e) {
  System.err.println("WARNING: Could not load nf-core/config profiles: ${params.custom_config_base}/nfcore_custom.config")
}

profiles {
  awsbatch { includeConfig 'conf/awsbatch.config' }
  conda { process.conda = "$baseDir/environment.yml" }
<<<<<<< HEAD
=======
  debug { process.beforeScript = 'echo $HOSTNAME' }
>>>>>>> 21a71b52
  docker { docker.enabled = true }
  singularity { singularity.enabled = true }
  test { includeConfig 'conf/test.config' }
}

// Load igenomes.config if required
if(!params.igenomesIgnore){
  includeConfig 'conf/igenomes.config'
}

// Capture exit codes from upstream processes when piping
process.shell = ['/bin/bash', '-euo', 'pipefail']

timeline {
  enabled = true
  file = "${params.tracedir}/execution_timeline.html"
}
report {
  enabled = true
  file = "${params.tracedir}/execution_report.html"
}
trace {
  enabled = true
  file = "${params.tracedir}/execution_trace.txt"
}
dag {
  enabled = true
  file = "${params.tracedir}/pipeline_dag.svg"
}

manifest {
  name = 'nf-core/rnafusion'
<<<<<<< HEAD
  description = 'Nextflow rnafusion analysis pipeline, part of the nf-core community.'
  homePage = 'https://github.com/nf-core/rnafusion'
  version = '1.0.1'
  mainScript = 'main.nf'
  nextflowVersion = '>=0.32.0'
=======
  author = 'No author provided'
  homePage = 'https://github.com/nf-core/rnafusion'
  description = 'Nextflow rnafusion analysis pipeline, part of the nf-core community.'
  mainScript = 'main.nf'
  nextflowVersion = '>=0.32.0'
  version = '1.0.1'
>>>>>>> 21a71b52
}

// Function to ensure that resource requirements don't go beyond
// a maximum limit
def check_max(obj, type) {
  if(type == 'memory'){
    try {
      if(obj.compareTo(params.max_memory as nextflow.util.MemoryUnit) == 1)
        return params.max_memory as nextflow.util.MemoryUnit
      else
        return obj
    } catch (all) {
      println "   ### ERROR ###   Max memory '${params.max_memory}' is not valid! Using default value: $obj"
      return obj
    }
  } else if(type == 'time'){
    try {
      if(obj.compareTo(params.max_time as nextflow.util.Duration) == 1)
        return params.max_time as nextflow.util.Duration
      else
        return obj
    } catch (all) {
      println "   ### ERROR ###   Max time '${params.max_time}' is not valid! Using default value: $obj"
      return obj
    }
  } else if(type == 'cpus'){
    try {
      return Math.min( obj, params.max_cpus as int )
    } catch (all) {
      println "   ### ERROR ###   Max cpus '${params.max_cpus}' is not valid! Using default value: $obj"
      return obj
    }
  }
}<|MERGE_RESOLUTION|>--- conflicted
+++ resolved
@@ -16,7 +16,6 @@
   squid_version = '1.5'
   fusion_inspector_version = '1.3.1'
 
-<<<<<<< HEAD
   // Options: Building STAR-star_index
   star_index = false
   read_length = 100
@@ -63,21 +62,6 @@
   outdir = './results'
   tracedir = "${params.outdir}/pipeline_info"
 
-  // Options: Default
-  help = false
-  genome = false
-  custom_config_version = 'master'
-  custom_config_base = "https://raw.githubusercontent.com/nf-core/configs/${params.custom_config_version}"
-}
-
-process.container = 'nfcore/rnafusion:1.0.1' // Container slug. Stable releases should specify release tag!
-=======
-  // Workflow flags
-  // TODO nf-core: Specify your pipeline's command line flags
-  reads = "data/*{1,2}.fastq.gz"
-  singleEnd = false
-  outdir = './results'
-
   // Boilerplate options
   name = false
   multiqc_config = "$baseDir/assets/multiqc_config.yaml"
@@ -86,11 +70,7 @@
   plaintext_email = false
   monochrome_logs = false
   help = false
-  igenomes_base = "./iGenomes"
-  tracedir = "${params.outdir}/pipeline_info"
-  awsqueue = false
-  awsregion = 'eu-west-1'
-  igenomesIgnore = false
+  genome = false
   custom_config_version = 'master'
   custom_config_base = "https://raw.githubusercontent.com/nf-core/configs/${params.custom_config_version}"
   hostnames = false
@@ -101,8 +81,7 @@
 
 // Container slug. Stable releases should specify release tag!
 // Developmental code should specify :dev
-process.container = 'nfcore/rnafusion:dev'
->>>>>>> 21a71b52
+process.container = 'nfcore/rnafusion:1.0.1'
 
 // Load base.config by default for all pipelines
 includeConfig 'conf/base.config'
@@ -117,10 +96,7 @@
 profiles {
   awsbatch { includeConfig 'conf/awsbatch.config' }
   conda { process.conda = "$baseDir/environment.yml" }
-<<<<<<< HEAD
-=======
   debug { process.beforeScript = 'echo $HOSTNAME' }
->>>>>>> 21a71b52
   docker { docker.enabled = true }
   singularity { singularity.enabled = true }
   test { includeConfig 'conf/test.config' }
@@ -153,20 +129,12 @@
 
 manifest {
   name = 'nf-core/rnafusion'
-<<<<<<< HEAD
-  description = 'Nextflow rnafusion analysis pipeline, part of the nf-core community.'
-  homePage = 'https://github.com/nf-core/rnafusion'
-  version = '1.0.1'
-  mainScript = 'main.nf'
-  nextflowVersion = '>=0.32.0'
-=======
-  author = 'No author provided'
+  author = 'Martin Proks'
   homePage = 'https://github.com/nf-core/rnafusion'
   description = 'Nextflow rnafusion analysis pipeline, part of the nf-core community.'
   mainScript = 'main.nf'
   nextflowVersion = '>=0.32.0'
   version = '1.0.1'
->>>>>>> 21a71b52
 }
 
 // Function to ensure that resource requirements don't go beyond
