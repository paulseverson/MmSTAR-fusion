/*
 * -------------------------------------------------
 *  nf-core/rnafusion Nextflow config file
 * -------------------------------------------------
 * Default config options for all environments.
 */

// Global default params, used in configs
params {
  
  // Options: Tool versions
  arriba_version = '1.1.0'
  ericscript_version = '0.5.5'
  fusioncatcher_version = '1.20'
  fusion_inspector_version = '1.3.1-star2.7.0f'
  pizzly_version = '0.37.3'
  squid_version = '1.5-star2.7.0f'
  star_fusion_version = '1.6.0'
  
  // Options: Building STAR-star_index
  star_index = false
  read_length = 100

<<<<<<< HEAD
  // Workflow flags
  // TODO nf-core: Specify your pipeline's command line flags
  genome = false
  reads = "data/*{1,2}.fastq.gz"
  single_end = false
=======
  // Options: References
  arriba = false
  star_fusion = false
  fusioncatcher = false
  fusion_inspector = false
  ericscript = false
  pizzly = false
  squid = false
  
  // Options: Arriba
  arriba_opt = false
  arriba_vis = false

  // Options: STAR-Fusion
  star_fusion_opt = false

  // Options: FusionCatcher
  fusioncatcher_opt = false
  
  // Options: Pizzly
  pizzly_k = 31

  // Options: Fusion-Inspector
  fusion_inspector_opt = false

  // Options: fusion-report
  fusion_report_opt = false

  // Defaults
  reads = "data/*{1,2}.fastq.gz"
  single_end = false
  clusterOptions = false
  awsqueue = false
  awsregion = 'eu-west-1'
  readPaths = null
  debug = false

  // Options: download-references.nf
  download_all = false
  cosmic_usr = false
  cosmic_passwd = false

  // Shared default variables across different scripts
>>>>>>> 24a4fafb
  outdir = './results'
  tracedir = "${params.outdir}/pipeline_info"

  // Boilerplate options
  name = false
  multiqc_config = false
  email = false
  email_on_fail = false
  max_multiqc_email_size = 25.MB
  plaintext_email = false
  monochrome_logs = false
  help = false
<<<<<<< HEAD
  igenomes_base = 's3://ngi-igenomes/igenomes/'
  tracedir = "${params.outdir}/pipeline_info"
  igenomes_ignore = false
=======
  tracedir = "${params.outdir}/pipeline_info"
>>>>>>> 24a4fafb
  custom_config_version = 'master'
  custom_config_base = "https://raw.githubusercontent.com/nf-core/configs/${params.custom_config_version}"
  hostnames = false
  config_profile_description = false
  config_profile_contact = false
  config_profile_url = false

  // Defaults only, expecting to be overwritten
  max_memory = 128.GB
  max_cpus = 16
  max_time = 240.h

}

// Container slug. Stable releases should specify release tag!
// Developmental code should specify :dev
process.container = 'nfcore/rnafusion:dev'

// Load base.config by default for all pipelines
includeConfig 'conf/base.config'

// Load nf-core custom profiles from different Institutions
try {
  includeConfig "${params.custom_config_base}/nfcore_custom.config"
} catch (Exception e) {
  System.err.println("WARNING: Could not load nf-core/config profiles: ${params.custom_config_base}/nfcore_custom.config")
}

profiles {
  conda { process.conda = "$baseDir/environment.yml" }
  debug { process.beforeScript = 'echo $HOSTNAME' }
  docker {
    docker.enabled = true
    // Avoid this error:
    //   WARNING: Your kernel does not support swap limit capabilities or the cgroup is not mounted. Memory limited without swap.
    // Testing this in nf-core after discussion here https://github.com/nf-core/tools/pull/351
    // once this is established and works well, nextflow might implement this behavior as new default.
    docker.runOptions = '-u \$(id -u):\$(id -g)'
  }
  singularity {
    singularity.enabled = true
    singularity.autoMounts = true
  }
  test { includeConfig 'conf/test.config' }
}

<<<<<<< HEAD
// Load igenomes.config if required
if (!params.igenomes_ignore) {
  includeConfig 'conf/igenomes.config'
}

// Export this variable to prevent local Python libraries from conflicting with those in the container
env {
  PYTHONNOUSERSITE = 1
}

=======
>>>>>>> 24a4fafb
// Capture exit codes from upstream processes when piping
process.shell = ['/bin/bash', '-euo', 'pipefail']

timeline {
  enabled = true
  file = "${params.tracedir}/execution_timeline.html"
}
report {
  enabled = true
  file = "${params.tracedir}/execution_report.html"
}
trace {
  enabled = true
  file = "${params.tracedir}/execution_trace.txt"
}
dag {
  enabled = true
  file = "${params.tracedir}/pipeline_dag.svg"
}

manifest {
  name = 'nf-core/rnafusion'
  author = 'Martin Proks'
  homePage = 'https://github.com/nf-core/rnafusion'
  description = 'Nextflow rnafusion analysis pipeline, part of the nf-core community.'
  mainScript = 'main.nf'
  nextflowVersion = '>=19.10.0'
  version = 'dev'
}

// Function to ensure that resource requirements don't go beyond
// a maximum limit
def check_max(obj, type) {
  if (type == 'memory') {
    try {
      if (obj.compareTo(params.max_memory as nextflow.util.MemoryUnit) == 1)
        return params.max_memory as nextflow.util.MemoryUnit
      else
        return obj
    } catch (all) {
      println "   ### ERROR ###   Max memory '${params.max_memory}' is not valid! Using default value: $obj"
      return obj
    }
  } else if (type == 'time') {
    try {
      if (obj.compareTo(params.max_time as nextflow.util.Duration) == 1)
        return params.max_time as nextflow.util.Duration
      else
        return obj
    } catch (all) {
      println "   ### ERROR ###   Max time '${params.max_time}' is not valid! Using default value: $obj"
      return obj
    }
  } else if (type == 'cpus') {
    try {
      return Math.min( obj, params.max_cpus as int )
    } catch (all) {
      println "   ### ERROR ###   Max cpus '${params.max_cpus}' is not valid! Using default value: $obj"
      return obj
    }
  }
}<|MERGE_RESOLUTION|>--- conflicted
+++ resolved
@@ -21,13 +21,6 @@
   star_index = false
   read_length = 100
 
-<<<<<<< HEAD
-  // Workflow flags
-  // TODO nf-core: Specify your pipeline's command line flags
-  genome = false
-  reads = "data/*{1,2}.fastq.gz"
-  single_end = false
-=======
   // Options: References
   arriba = false
   star_fusion = false
@@ -57,6 +50,7 @@
   fusion_report_opt = false
 
   // Defaults
+  genome = false
   reads = "data/*{1,2}.fastq.gz"
   single_end = false
   clusterOptions = false
@@ -71,7 +65,6 @@
   cosmic_passwd = false
 
   // Shared default variables across different scripts
->>>>>>> 24a4fafb
   outdir = './results'
   tracedir = "${params.outdir}/pipeline_info"
 
@@ -84,13 +77,9 @@
   plaintext_email = false
   monochrome_logs = false
   help = false
-<<<<<<< HEAD
   igenomes_base = 's3://ngi-igenomes/igenomes/'
   tracedir = "${params.outdir}/pipeline_info"
   igenomes_ignore = false
-=======
-  tracedir = "${params.outdir}/pipeline_info"
->>>>>>> 24a4fafb
   custom_config_version = 'master'
   custom_config_base = "https://raw.githubusercontent.com/nf-core/configs/${params.custom_config_version}"
   hostnames = false
@@ -137,7 +126,6 @@
   test { includeConfig 'conf/test.config' }
 }
 
-<<<<<<< HEAD
 // Load igenomes.config if required
 if (!params.igenomes_ignore) {
   includeConfig 'conf/igenomes.config'
@@ -148,8 +136,6 @@
   PYTHONNOUSERSITE = 1
 }
 
-=======
->>>>>>> 24a4fafb
 // Capture exit codes from upstream processes when piping
 process.shell = ['/bin/bash', '-euo', 'pipefail']
 
