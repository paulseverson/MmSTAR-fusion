--- conflicted
+++ resolved
@@ -71,12 +71,8 @@
   name = false
   multiqc_config = "$baseDir/assets/multiqc_config.yaml"
   email = false
-<<<<<<< HEAD
-  maxMultiqcEmailFileSize = 25.MB
-=======
   email_on_fail = false
   max_multiqc_email_size = 25.MB
->>>>>>> 3a2497a5
   plaintext_email = false
   monochrome_logs = false
   help = false
@@ -87,24 +83,17 @@
   config_profile_description = false
   config_profile_contact = false
   config_profile_url = false
-<<<<<<< HEAD
-=======
 
   // Defaults only, expecting to be overwritten
   max_memory = 128.GB
   max_cpus = 16
   max_time = 240.h
 
->>>>>>> 3a2497a5
 }
 
 // Container slug. Stable releases should specify release tag!
 // Developmental code should specify :dev
-<<<<<<< HEAD
-process.container = 'nfcore/rnafusion:1.0.2'
-=======
-process.container = 'nfcore/rnafusion:dev'
->>>>>>> 3a2497a5
+process.container = 'nfcore/rnafusion:1.1.0'
 
 // Load base.config by default for all pipelines
 includeConfig 'conf/base.config'
@@ -119,10 +108,6 @@
 profiles {
   conda { process.conda = "$baseDir/environment.yml" }
   debug { process.beforeScript = 'echo $HOSTNAME' }
-<<<<<<< HEAD
-  docker { docker.enabled = true }
-  singularity { singularity.enabled = true }
-=======
   docker {
     docker.enabled = true
     // Avoid this error:
@@ -135,7 +120,6 @@
     singularity.enabled = true
     singularity.autoMounts = true
   }
->>>>>>> 3a2497a5
   test { includeConfig 'conf/test.config' }
 }
 
@@ -165,13 +149,8 @@
   homePage = 'https://github.com/nf-core/rnafusion'
   description = 'Nextflow rnafusion analysis pipeline, part of the nf-core community.'
   mainScript = 'main.nf'
-<<<<<<< HEAD
-  nextflowVersion = '>=0.32.0'
-  version = '1.0.2'
-=======
   nextflowVersion = '>=19.10.0'
   version = '1.1.0'
->>>>>>> 3a2497a5
 }
 
 // Function to ensure that resource requirements don't go beyond
