--- conflicted
+++ resolved
@@ -11,12 +11,6 @@
   genomes_base = false
   reference_release = '97'
 
-<<<<<<< HEAD
-  // Workflow flags
-  // TODO nf-core: Specify your pipeline's command line flags
-  genome = false
-  input = "data/*{1,2}.fastq.gz"
-=======
   // Options: Building STAR-star_index
   star_index = false
   read_length = 100
@@ -50,13 +44,12 @@
   fusion_report_opt = false
 
   // Defaults
-  reads = "data/*{1,2}.fastq.gz"
->>>>>>> e5f86314
+  input = "data/*{1,2}.fastq.gz"
   single_end = false
   clusterOptions = false
   awsqueue = false
   awsregion = 'eu-west-1'
-  readPaths = null
+  input_paths = null
   debug = false
 
   // Options: download-references.nf
@@ -68,11 +61,7 @@
 
   // Shared default variables across different scripts
   outdir = './results'
-<<<<<<< HEAD
   publish_dir_mode = 'copy'
-=======
-  tracedir = "${params.outdir}/pipeline_info"
->>>>>>> e5f86314
 
   // Boilerplate options
   name = false
@@ -139,16 +128,7 @@
   test { includeConfig 'conf/test.config' }
 }
 
-<<<<<<< HEAD
-// Load igenomes.config if required
-if (!params.igenomes_ignore) {
-  includeConfig 'conf/igenomes.config'
-}
-
 // Export these variables to prevent local Python/R libraries from conflicting with those in the container
-=======
-// Export this variable to prevent local Python libraries from conflicting with those in the container
->>>>>>> e5f86314
 env {
   PYTHONNOUSERSITE = 1
   R_PROFILE_USER = "/.Rprofile"
