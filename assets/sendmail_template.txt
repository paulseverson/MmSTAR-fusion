--- conflicted
+++ resolved
@@ -8,8 +8,6 @@
 
 $email_html
 
-<<<<<<< HEAD
-=======
 --nfcoremimeboundary
 Content-Type: image/png;name="nf-core-rnafusion_logo.png"
 Content-Transfer-Encoding: base64
@@ -27,7 +25,6 @@
   flatten().
   join( '\n' ) %>
 
->>>>>>> 3a2497a5
 <%
 if (mqcFile){
 def mqcFileObj = new File("$mqcFile")
