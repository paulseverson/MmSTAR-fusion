/*
 * -------------------------------------------------
 *  Nextflow config file for running tests
 * -------------------------------------------------
<<<<<<< HEAD
 * Testing profile for checking just the syntax
 * of the pipeline. To run use:
=======
 * Defines bundled input files and everything required
 * to run a fast and simple test. Use as follows:
>>>>>>> 21a71b52
 *   nextflow run nf-core/rnafusion -profile test
 */

executor {
  name = 'local'
}

params {
  config_profile_name = 'Test profile'
  config_profile_description = 'Minimal test dataset to check pipeline function'
  // Limit resources so that this can run on Travis
  max_cpus = 2
  max_memory = 6.GB
  max_time = 48.h
  // Input data
<<<<<<< HEAD
  test = true
  reads = 'tests/reads_{1,2}.fq.gz'
  // Genome references
  fasta = 'tests/genome.fa'
  gtf = 'tests/genes.gtf'
  star_index = 'tests/star_index'
  databases = '/tests/databases'
=======
  // TODO nf-core: Specify the paths to your test data on nf-core/test-datasets
  // TODO nf-core: Give any required params for the test so that command line flags are not needed
  singleEnd = false
  readPaths = [
    ['Testdata', ['https://github.com/nf-core/test-datasets/raw/exoseq/testdata/Testdata_R1.tiny.fastq.gz', 'https://github.com/nf-core/test-datasets/raw/exoseq/testdata/Testdata_R2.tiny.fastq.gz']],
    ['SRR389222', ['https://github.com/nf-core/test-datasets/raw/methylseq/testdata/SRR389222_sub1.fastq.gz', 'https://github.com/nf-core/test-datasets/raw/methylseq/testdata/SRR389222_sub2.fastq.gz']]
  ]
>>>>>>> 21a71b52
}<|MERGE_RESOLUTION|>--- conflicted
+++ resolved
@@ -2,13 +2,8 @@
  * -------------------------------------------------
  *  Nextflow config file for running tests
  * -------------------------------------------------
-<<<<<<< HEAD
- * Testing profile for checking just the syntax
- * of the pipeline. To run use:
-=======
  * Defines bundled input files and everything required
  * to run a fast and simple test. Use as follows:
->>>>>>> 21a71b52
  *   nextflow run nf-core/rnafusion -profile test
  */
 
@@ -24,7 +19,6 @@
   max_memory = 6.GB
   max_time = 48.h
   // Input data
-<<<<<<< HEAD
   test = true
   reads = 'tests/reads_{1,2}.fq.gz'
   // Genome references
@@ -32,13 +26,4 @@
   gtf = 'tests/genes.gtf'
   star_index = 'tests/star_index'
   databases = '/tests/databases'
-=======
-  // TODO nf-core: Specify the paths to your test data on nf-core/test-datasets
-  // TODO nf-core: Give any required params for the test so that command line flags are not needed
-  singleEnd = false
-  readPaths = [
-    ['Testdata', ['https://github.com/nf-core/test-datasets/raw/exoseq/testdata/Testdata_R1.tiny.fastq.gz', 'https://github.com/nf-core/test-datasets/raw/exoseq/testdata/Testdata_R2.tiny.fastq.gz']],
-    ['SRR389222', ['https://github.com/nf-core/test-datasets/raw/methylseq/testdata/SRR389222_sub1.fastq.gz', 'https://github.com/nf-core/test-datasets/raw/methylseq/testdata/SRR389222_sub2.fastq.gz']]
-  ]
->>>>>>> 21a71b52
 }