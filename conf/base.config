/*
 * -------------------------------------------------
 *  nf-core/rnafusion Nextflow base config file
 * -------------------------------------------------
 * A 'blank slate' config file, appropriate for general
 * use on most high performace compute environments.
 * Assumes that all software is installed and available
 * on the PATH. Runs in `local` mode - all jobs will be
 * run on the logged in environment.
 */

process{

  cpus = { check_max( 1 * task.attempt, 'cpus' ) }
  memory = { check_max( 7.GB * task.attempt, 'memory' ) }
  time = { check_max( 4.h * task.attempt, 'time' ) }

  errorStrategy = { task.exitStatus in [143,137,104,134,139] ? 'retry' : 'finish' }
  maxRetries = 1
  maxErrors = '-1'

<<<<<<< HEAD
  // See https://www.nextflow.io/docs/latest/config.html#config-process-selectors
  withName: "multiqc|get_software_versions|summary" {
    memory = { check_max( 2.GB * task.attempt, 'memory' ) }
    cache = false
  }
  withName:build_star_index {
    cpus = { check_max (24, 'cpus')}
    memory = { check_max( 80.GB * task.attempt, 'memory' ) }
    time = { check_max( 4.h * task.attempt, 'time' ) }
  }
  withName: "arriba|arriba_visualization" {
    cpus = { check_max (24, 'cpus')}
    memory = { check_max( 60.GB * task.attempt, 'memory' ) }
    time = { check_max( 4.h * task.attempt, 'time' ) }
    container = "nfcore/rnafusion:arriba_v${params.arriba_version}"
  }
  withName:ericscript {
    cpus = { check_max (24, 'cpus')}
    memory = { check_max( 60.GB * task.attempt, 'memory' ) }
    time = { check_max( 12.h * task.attempt, 'time' ) }
    container = "nfcore/rnafusion:ericscript_v${params.ericscript_version}"
  }
  withName:fusioncatcher {
    cpus = { check_max (24, 'cpus')}
    memory = { check_max( 64.GB * task.attempt, 'memory' ) }
    time = { check_max( 12.h * task.attempt, 'time' ) }
    container = "nfcore/rnafusion:fusioncatcher_v${params.fusioncatcher_version}"
  }
  withName:fusion_inspector {
    cpus = { check_max (24, 'cpus')}
    memory = { check_max( 60.GB * task.attempt, 'memory' ) }
    time = { check_max( 12.h * task.attempt, 'time' ) }
    container = "nfcore/rnafusion:fusion-inspector_v${params.fusion_inspector_version}"
  }
  withName:pizzly {
    cpus = { check_max (24, 'cpus')}
    memory = { check_max( 60.GB * task.attempt, 'memory' ) }
    time = { check_max( 4.h * task.attempt, 'time' ) }
    container = "nfcore/rnafusion:pizzly_v${params.pizzly_version}"
  }
  withName:squid {
    cpus = { check_max (24, 'cpus')}
    memory = { check_max( 60.GB * task.attempt, 'memory' ) }
    time = { check_max( 4.h * task.attempt, 'time' ) }
    container = "nfcore/rnafusion:squid_v${params.squid_version}"
  }
  withName:"star_fusion|download_star_fusion" {
    cpus = { check_max (24, 'cpus')}
    memory = { check_max( 60.GB * task.attempt, 'memory' ) }
    time = { check_max( 4.h * task.attempt, 'time' ) }
    container = "nfcore/rnafusion:star-fusion_v${params.star_fusion_version}"
  }
}

params {
  // Defaults only, expecting to be overwritten
  max_memory = 128.GB
  max_cpus = 16
  max_time = 240.h
=======
  // Process-specific resource requirements
  // NOTE - Only one of the labels below are used in the fastqc process in the main script.
  //        If possible, it would be nice to keep the same label naming convention when
  //        adding in your processes.
  // TODO nf-core: Customise requirements for specific processes.
  // See https://www.nextflow.io/docs/latest/config.html#config-process-selectors
  withLabel:process_low {
    cpus = { check_max( 2 * task.attempt, 'cpus' ) }
    memory = { check_max( 14.GB * task.attempt, 'memory' ) }
    time = { check_max( 6.h * task.attempt, 'time' ) }
  }
  withLabel:process_medium {
    cpus = { check_max( 6 * task.attempt, 'cpus' ) }
    memory = { check_max( 42.GB * task.attempt, 'memory' ) }
    time = { check_max( 8.h * task.attempt, 'time' ) }
  }
  withLabel:process_high {
    cpus = { check_max( 12 * task.attempt, 'cpus' ) }
    memory = { check_max( 84.GB * task.attempt, 'memory' ) }
    time = { check_max( 10.h * task.attempt, 'time' ) }
  }
  withLabel:process_long {
    time = { check_max( 20.h * task.attempt, 'time' ) }
  }
  withName:get_software_versions {
    cache = false
  }
  
>>>>>>> 9002fa07
}<|MERGE_RESOLUTION|>--- conflicted
+++ resolved
@@ -19,67 +19,6 @@
   maxRetries = 1
   maxErrors = '-1'
 
-<<<<<<< HEAD
-  // See https://www.nextflow.io/docs/latest/config.html#config-process-selectors
-  withName: "multiqc|get_software_versions|summary" {
-    memory = { check_max( 2.GB * task.attempt, 'memory' ) }
-    cache = false
-  }
-  withName:build_star_index {
-    cpus = { check_max (24, 'cpus')}
-    memory = { check_max( 80.GB * task.attempt, 'memory' ) }
-    time = { check_max( 4.h * task.attempt, 'time' ) }
-  }
-  withName: "arriba|arriba_visualization" {
-    cpus = { check_max (24, 'cpus')}
-    memory = { check_max( 60.GB * task.attempt, 'memory' ) }
-    time = { check_max( 4.h * task.attempt, 'time' ) }
-    container = "nfcore/rnafusion:arriba_v${params.arriba_version}"
-  }
-  withName:ericscript {
-    cpus = { check_max (24, 'cpus')}
-    memory = { check_max( 60.GB * task.attempt, 'memory' ) }
-    time = { check_max( 12.h * task.attempt, 'time' ) }
-    container = "nfcore/rnafusion:ericscript_v${params.ericscript_version}"
-  }
-  withName:fusioncatcher {
-    cpus = { check_max (24, 'cpus')}
-    memory = { check_max( 64.GB * task.attempt, 'memory' ) }
-    time = { check_max( 12.h * task.attempt, 'time' ) }
-    container = "nfcore/rnafusion:fusioncatcher_v${params.fusioncatcher_version}"
-  }
-  withName:fusion_inspector {
-    cpus = { check_max (24, 'cpus')}
-    memory = { check_max( 60.GB * task.attempt, 'memory' ) }
-    time = { check_max( 12.h * task.attempt, 'time' ) }
-    container = "nfcore/rnafusion:fusion-inspector_v${params.fusion_inspector_version}"
-  }
-  withName:pizzly {
-    cpus = { check_max (24, 'cpus')}
-    memory = { check_max( 60.GB * task.attempt, 'memory' ) }
-    time = { check_max( 4.h * task.attempt, 'time' ) }
-    container = "nfcore/rnafusion:pizzly_v${params.pizzly_version}"
-  }
-  withName:squid {
-    cpus = { check_max (24, 'cpus')}
-    memory = { check_max( 60.GB * task.attempt, 'memory' ) }
-    time = { check_max( 4.h * task.attempt, 'time' ) }
-    container = "nfcore/rnafusion:squid_v${params.squid_version}"
-  }
-  withName:"star_fusion|download_star_fusion" {
-    cpus = { check_max (24, 'cpus')}
-    memory = { check_max( 60.GB * task.attempt, 'memory' ) }
-    time = { check_max( 4.h * task.attempt, 'time' ) }
-    container = "nfcore/rnafusion:star-fusion_v${params.star_fusion_version}"
-  }
-}
-
-params {
-  // Defaults only, expecting to be overwritten
-  max_memory = 128.GB
-  max_cpus = 16
-  max_time = 240.h
-=======
   // Process-specific resource requirements
   // NOTE - Only one of the labels below are used in the fastqc process in the main script.
   //        If possible, it would be nice to keep the same label naming convention when
@@ -107,6 +46,4 @@
   withName:get_software_versions {
     cache = false
   }
-  
->>>>>>> 9002fa07
 }