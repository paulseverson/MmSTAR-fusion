/*
 * -------------------------------------------------
 *  nf-core/rnafusion Nextflow base config file
 * -------------------------------------------------
 * A 'blank slate' config file, appropriate for general
 * use on most high performace compute environments.
 * Assumes that all software is installed and available
 * on the PATH. Runs in `local` mode - all jobs will be
 * run on the logged in environment.
 */

process{

  cpus = { check_max( 1 * task.attempt, 'cpus' ) }
  memory = { check_max( 7.GB * task.attempt, 'memory' ) }
  time = { check_max( 4.h * task.attempt, 'time' ) }

  errorStrategy = { task.exitStatus in [143,137,104,134,139] ? 'retry' : 'finish' }
  maxRetries = 1
  maxErrors = '-1'

<<<<<<< HEAD
  // Process-specific resource requirements
  // NOTE - Only one of the labels below are used in the fastqc process in the main script.
  //        If possible, it would be nice to keep the same label naming convention when
  //        adding in your processes.
  // TODO nf-core: Customise requirements for specific processes.
  // See https://www.nextflow.io/docs/latest/config.html#config-process-selectors
=======
>>>>>>> 24a4fafb
  withLabel:process_low {
    cpus = { check_max( 2 * task.attempt, 'cpus' ) }
    memory = { check_max( 14.GB * task.attempt, 'memory' ) }
    time = { check_max( 6.h * task.attempt, 'time' ) }
  }
  withLabel:process_medium {
    cpus = { check_max( 6 * task.attempt, 'cpus' ) }
    memory = { check_max( 42.GB * task.attempt, 'memory' ) }
    time = { check_max( 8.h * task.attempt, 'time' ) }
  }
  withLabel:process_high {
    cpus = { check_max( 12 * task.attempt, 'cpus' ) }
    memory = { check_max( 84.GB * task.attempt, 'memory' ) }
    time = { check_max( 10.h * task.attempt, 'time' ) }
  }
  withLabel:process_long {
    time = { check_max( 20.h * task.attempt, 'time' ) }
  }
  withName:get_software_versions {
    cache = false
  }
<<<<<<< HEAD
  
=======
}

params {
  // Defaults only, expecting to be overwritten
  max_memory = 128.GB
  max_cpus = 16
  max_time = 240.h
>>>>>>> 24a4fafb
}<|MERGE_RESOLUTION|>--- conflicted
+++ resolved
@@ -19,15 +19,12 @@
   maxRetries = 1
   maxErrors = '-1'
 
-<<<<<<< HEAD
   // Process-specific resource requirements
   // NOTE - Only one of the labels below are used in the fastqc process in the main script.
   //        If possible, it would be nice to keep the same label naming convention when
   //        adding in your processes.
   // TODO nf-core: Customise requirements for specific processes.
   // See https://www.nextflow.io/docs/latest/config.html#config-process-selectors
-=======
->>>>>>> 24a4fafb
   withLabel:process_low {
     cpus = { check_max( 2 * task.attempt, 'cpus' ) }
     memory = { check_max( 14.GB * task.attempt, 'memory' ) }
@@ -49,15 +46,5 @@
   withName:get_software_versions {
     cache = false
   }
-<<<<<<< HEAD
-  
-=======
-}
 
-params {
-  // Defaults only, expecting to be overwritten
-  max_memory = 128.GB
-  max_cpus = 16
-  max_time = 240.h
->>>>>>> 24a4fafb
 }