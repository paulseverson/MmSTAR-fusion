/*
 * -------------------------------------------------
 *  nf-core/rnafusion Nextflow base config file
 * -------------------------------------------------
 * A 'blank slate' config file, appropriate for general
 * use on most high performace compute environments.
 * Assumes that all software is installed and available
 * on the PATH. Runs in `local` mode - all jobs will be
 * run on the logged in environment.
 */

process{
<<<<<<< HEAD

  cpus = { check_max( 1 * task.attempt, 'cpus' ) }
  memory = { check_max( 8.GB * task.attempt, 'memory' ) }
  time = { check_max( 2.h * task.attempt, 'time' ) }

=======

  cpus = { check_max( 1 * task.attempt, 'cpus' ) }
  memory = { check_max( 7.GB * task.attempt, 'memory' ) }
  time = { check_max( 4.h * task.attempt, 'time' ) }

>>>>>>> 3a2497a5
  errorStrategy = { task.exitStatus in [143,137,104,134,139] ? 'retry' : 'finish' }
  maxRetries = 1
  maxErrors = '-1'

<<<<<<< HEAD
  // See https://www.nextflow.io/docs/latest/config.html#config-process-selectors
  withName: "multiqc|get_software_versions|summary" {
    memory = { check_max( 2.GB * task.attempt, 'memory' ) }
    cache = false
  }
  withName:build_star_index {
    cpus = { check_max (24, 'cpus')}
    memory = { check_max( 80.GB * task.attempt, 'memory' ) }
    time = { check_max( 4.h * task.attempt, 'time' ) }
  }
  withName:star_fusion {
    cpus = { check_max (24, 'cpus')}
    memory = { check_max( 60.GB * task.attempt, 'memory' ) }
    time = { check_max( 4.h * task.attempt, 'time' ) }
    container = "nfcore/rnafusion:star-fusion_v${params.star_fusion_version}"
=======
  withLabel:process_low {
    cpus = { check_max( 2 * task.attempt, 'cpus' ) }
    memory = { check_max( 14.GB * task.attempt, 'memory' ) }
    time = { check_max( 6.h * task.attempt, 'time' ) }
>>>>>>> 3a2497a5
  }
  withLabel:process_medium {
    cpus = { check_max( 6 * task.attempt, 'cpus' ) }
    memory = { check_max( 42.GB * task.attempt, 'memory' ) }
    time = { check_max( 8.h * task.attempt, 'time' ) }
  }
  withLabel:process_high {
    cpus = { check_max( 12 * task.attempt, 'cpus' ) }
    memory = { check_max( 84.GB * task.attempt, 'memory' ) }
    time = { check_max( 10.h * task.attempt, 'time' ) }
  }
  withLabel:process_long {
    time = { check_max( 20.h * task.attempt, 'time' ) }
  }
  withName:get_software_versions {
    cache = false
  }
}

params {
  // Defaults only, expecting to be overwritten
  max_memory = 128.GB
  max_cpus = 16
  max_time = 240.h
  igenomes_base = 's3://ngi-igenomes/igenomes/'
}<|MERGE_RESOLUTION|>--- conflicted
+++ resolved
@@ -10,45 +10,19 @@
  */
 
 process{
-<<<<<<< HEAD
-
-  cpus = { check_max( 1 * task.attempt, 'cpus' ) }
-  memory = { check_max( 8.GB * task.attempt, 'memory' ) }
-  time = { check_max( 2.h * task.attempt, 'time' ) }
-
-=======
 
   cpus = { check_max( 1 * task.attempt, 'cpus' ) }
   memory = { check_max( 7.GB * task.attempt, 'memory' ) }
   time = { check_max( 4.h * task.attempt, 'time' ) }
 
->>>>>>> 3a2497a5
   errorStrategy = { task.exitStatus in [143,137,104,134,139] ? 'retry' : 'finish' }
   maxRetries = 1
   maxErrors = '-1'
 
-<<<<<<< HEAD
-  // See https://www.nextflow.io/docs/latest/config.html#config-process-selectors
-  withName: "multiqc|get_software_versions|summary" {
-    memory = { check_max( 2.GB * task.attempt, 'memory' ) }
-    cache = false
-  }
-  withName:build_star_index {
-    cpus = { check_max (24, 'cpus')}
-    memory = { check_max( 80.GB * task.attempt, 'memory' ) }
-    time = { check_max( 4.h * task.attempt, 'time' ) }
-  }
-  withName:star_fusion {
-    cpus = { check_max (24, 'cpus')}
-    memory = { check_max( 60.GB * task.attempt, 'memory' ) }
-    time = { check_max( 4.h * task.attempt, 'time' ) }
-    container = "nfcore/rnafusion:star-fusion_v${params.star_fusion_version}"
-=======
   withLabel:process_low {
     cpus = { check_max( 2 * task.attempt, 'cpus' ) }
     memory = { check_max( 14.GB * task.attempt, 'memory' ) }
     time = { check_max( 6.h * task.attempt, 'time' ) }
->>>>>>> 3a2497a5
   }
   withLabel:process_medium {
     cpus = { check_max( 6 * task.attempt, 'cpus' ) }
