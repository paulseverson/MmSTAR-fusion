<<<<<<< HEAD
# nfcore/rnafusion

## nfcore/rnafusion version 1.0.1 - 2018/04/06

### Added

* Added support for extra parameters for tools STAR-Fusion, FusionCatcher and fusion-report
* Added example configuration for `singularity` and `docker`
* Added [fusion-report](https://github.com/matq007/fusion-report) into the stack [#62](https://github.com/nf-core/rnafusion/issues/62), [#55](https://github.com/nf-core/rnafusion/issues/55), [#53](https://github.com/nf-core/rnafusion/issues/53), [#51](https://github.com/nf-core/rnafusion/issues/51)
* Added nextflow helper script `download-singularity-img.nf`
* Added nextflow helper script `download-references.nf`
* Added `Jenkinsfile` for in-house testing

### Changed

* Updated installation of `FusionCatcher` (available now on bioconda)

### Fixed

* Fixed empty symlinks (`input.X`) in fusion-report [#68](https://github.com/nf-core/rnafusion/issues/68)
* Fixed FASTA issues [#60](https://github.com/nf-core/rnafusion/issues/60)
* Fixed centralized nf-core/config [#64](https://github.com/nf-core/rnafusion/issues/64)
* Fixed `scrape_software_versions.py` to parse tools versions correctly [#65](https://github.com/nf-core/rnafusion/issues/65)

### Removed

* Removed `Singularity`

## nfcore/rnafusion version 1.0 - 2018/02/14

Version 1.0 marks the first production release of this pipeline under the nf-core flag. The pipeline includes
additional help scripts to download references for fusion tools and Singularity images.

* Fusion gene detection tools:
  * `STAR-Fusion v1.5.0`
  * `Fusioncatcher v1.00`
  * `Ericscript v0.5.5`
  * `Pizzly v0.37.3`
  * `Squid v1.5`
* Visualization tools:
  * `FusionInspector v1.3.1`
* Other tools:
  * `Summary report`
  * `FastQ v0.11.8`
  * `MultiQC v1.7`
  * `FusionGDB updated 2019/01/23`

## SciLifeLab/NGI-RNAfusion version 0.1 (ARCHIVED) - 2018/10/05

Initial release of NGI-RNAfusion, created with the [nf-core](http://nf-co.re/) template. Source code can be found
at [SciLifeLab/NGI-RNAfusion](https://github.com/SciLifeLab/NGI-RNAfusion). The solution works with Docker and Singularity.

* Tools:
  * STAR-Fusion
  * Fusioncatcher
  * FusionInspector
  * Custom tool for fusion comparison - generates intersection of detected fusion genes from all tools
=======
# nf-core/rnafusion: Changelog

## v1.0.1 - [date]
Initial release of nf-core/rnafusion, created with the [nf-core](http://nf-co.re/) template.
>>>>>>> 21a71b52
<|MERGE_RESOLUTION|>--- conflicted
+++ resolved
@@ -1,4 +1,3 @@
-<<<<<<< HEAD
 # nfcore/rnafusion
 
 ## nfcore/rnafusion version 1.0.1 - 2018/04/06
@@ -55,10 +54,4 @@
   * STAR-Fusion
   * Fusioncatcher
   * FusionInspector
-  * Custom tool for fusion comparison - generates intersection of detected fusion genes from all tools
-=======
-# nf-core/rnafusion: Changelog
-
-## v1.0.1 - [date]
-Initial release of nf-core/rnafusion, created with the [nf-core](http://nf-co.re/) template.
->>>>>>> 21a71b52
+  * Custom tool for fusion comparison - generates intersection of detected fusion genes from all tools