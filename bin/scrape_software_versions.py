--- conflicted
+++ resolved
@@ -9,8 +9,6 @@
     "Nextflow": ["v_nextflow.txt", r"(\S+)"],
     "FastQC": ["v_fastqc.txt", r"FastQC v(\S+)"],
     "MultiQC": ["v_multiqc.txt", r"multiqc, version (\S+)"],
-<<<<<<< HEAD
-=======
     "Arriba": ["v_arriba.txt", r"arriba=(\S+)"],
     "EricScript": ["v_ericscript.txt", r"ericscript=(\S+)"],
     "FusionCatcher": ["v_fusioncatcher.txt", r"fusioncatcher=(\S+)"],
@@ -19,7 +17,6 @@
     "Pizzly": ["v_pizzly.txt", r"pizzly=(\S+)"],
     "STAR-Fusion": ["v_star_fusion.txt", r"star_fusion = (\S+)"],
     "Squid": ["v_squid.txt", r"squid=(\S+)"]
->>>>>>> 8da3392c
 }
 results = OrderedDict()
 results["nf-core/rnafusion"] = '<span style="color:#999999;">N/A</span>'
