--- conflicted
+++ resolved
@@ -34,21 +34,14 @@
 
 # Search each file using its regex
 for k, v in regexes.items():
-<<<<<<< HEAD
-    if os.path.exists(v[0]):
-=======
     try:
->>>>>>> 9002fa07
         with open(v[0]) as x:
             versions = x.read()
             match = re.search(v[1], versions)
             if match:
                 results[k] = "v{}".format(match.group(1))
-<<<<<<< HEAD
-=======
     except IOError:
         results[k] = False
->>>>>>> 9002fa07
 
 # Remove software set to false in results
 for k in list(results):
