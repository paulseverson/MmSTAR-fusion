#!/usr/bin/env python
from __future__ import print_function
from collections import OrderedDict
import re
import os

regexes = {
    'nf-core/rnafusion': ['v_pipeline.txt', r"(\S+)"],
    'Nextflow': ['v_nextflow.txt', r"(\S+)"],
    'FastQC': ['v_fastqc.txt', r"FastQC v(\S+)"],
    'MultiQC': ['v_multiqc.txt', r"multiqc, version (\S+)"],
    'Arriba': ['v_arriba.txt', r"arriba=(\S+)"],
    'EricScript': ['v_ericscript.txt', r"ericscript=(\S+)"],
    'FusionCatcher': ['v_fusioncatcher.txt', r"fusioncatcher=(\S+)"],
    'Fusion-Inspector': ['v_fusion_inspector.txt', r"fusion-inspector=(\S+)"],
    'fusion-report': ['v_fusion_report.txt', r"fusion-report=(\S+)"],
    'Pizzly': ['v_pizzly.txt', r"pizzly=(\S+)"],
    'STAR-Fusion': ['v_star_fusion.txt', r"star-fusion=(\S+)"],
    'Squid': ['v_squid.txt', r"squid=(\S+)"]
}
results = OrderedDict()
results['nf-core/rnafusion'] = '<span style="color:#999999;\">N/A</span>'
results['Nextflow'] = '<span style="color:#999999;\">N/A</span>'
results['FastQC'] = '<span style="color:#999999;\">N/A</span>'
results['MultiQC'] = '<span style="color:#999999;\">N/A</span>'
results['Arriba'] = '<span style="color:#999999;\">N/A</span>'
results['EricScript'] = '<span style="color:#999999;\">N/A</span>'
results['FusionCatcher'] = '<span style="color:#999999;\">N/A</span>'
results['Fusion-Inspector'] = '<span style="color:#999999;\">N/A</span>'
results['fusion-report'] = '<span style="color:#999999;\">N/A</span>'
results['Pizzly'] = '<span style="color:#999999;\">N/A</span>'
results['STAR-Fusion'] = '<span style="color:#999999;\">N/A</span>'
results['Squid'] = '<span style="color:#999999;\">N/A</span>'

# Search each file using its regex
for k, v in regexes.items():
    try:
        with open(v[0]) as x:
            versions = x.read()
            match = re.search(v[1], versions)
            if match:
                results[k] = "v{}".format(match.group(1))
    except IOError:
        results[k] = False
<<<<<<< HEAD
=======

# Remove software set to false in results
for k in list(results):
    if not results[k]:
        del(results[k])
>>>>>>> 24a4fafb

# Remove software set to false in results
for k in list(results):
    if not results[k]:
        del(results[k])

# Dump to YAML
print ('''
id: 'software_versions'
section_name: 'nf-core/rnafusion Software Versions'
section_href: 'https://github.com/nf-core/rnafusion'
plot_type: 'html'
description: 'are collected at run time from the software output.'
data: |
    <dl class="dl-horizontal">
''')
for k,v in results.items():
    print("        <dt>{}</dt><dd><samp>{}</samp></dd>".format(k,v))
print ("    </dl>")

# Write out regexes as csv file:
with open('software_versions.csv', 'w') as f:
    for k,v in results.items():
        f.write("{}\t{}\n".format(k,v))<|MERGE_RESOLUTION|>--- conflicted
+++ resolved
@@ -42,14 +42,6 @@
                 results[k] = "v{}".format(match.group(1))
     except IOError:
         results[k] = False
-<<<<<<< HEAD
-=======
-
-# Remove software set to false in results
-for k in list(results):
-    if not results[k]:
-        del(results[k])
->>>>>>> 24a4fafb
 
 # Remove software set to false in results
 for k in list(results):
