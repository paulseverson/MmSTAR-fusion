--- conflicted
+++ resolved
@@ -40,7 +40,6 @@
         if: ${{ !env.GIT_DIFF }}
         run: |
           docker pull nfcore/rnafusion:dev
-<<<<<<< HEAD
           docker tag nfcore/rnafusion:dev nfcore/rnafusion:dev
 
       - name: Install Nextflow
@@ -48,18 +47,9 @@
           wget -qO- get.nextflow.io | bash
           sudo mv nextflow /usr/local/bin/
 
-      - name: Run pipeline with test data
-        # TODO nf-core: You can customise CI pipeline run tests as required
-        # For example: adding multiple test runs with different parameters
-        # Remember that you can parallelise this by using strategy.matrix
-        run: |
-          nextflow run ${GITHUB_WORKSPACE} -profile test,docker
-=======
-          docker tag nfcore/rnafusion:dev nfcore/rnafusion:1.2.0
-      - name: Run pipeline
+      - name: Run pipeline help
         run: |
           nextflow run ${GITHUB_WORKSPACE} --help
-      - name: Run pipeline for downloading references
+      - name: Run pipeline for downloading references help
         run: |
-          nextflow run ${GITHUB_WORKSPACE}/download-references.nf --help
->>>>>>> e5f86314
+          nextflow run ${GITHUB_WORKSPACE}/download-references.nf --help