--- conflicted
+++ resolved
@@ -7,22 +7,15 @@
   - defaults
 dependencies:
   - conda-forge::python=3.7.3
-<<<<<<< HEAD
   - conda-forge::markdown=3.1.1
   - conda-forge::pymdown-extensions=6.0
   - conda-forge::pygments=2.5.2
-  # TODO nf-core: Add required software dependencies here
+  # Necessary tools
   - bioconda::fastqc=0.11.8
   - bioconda::multiqc=1.7
-=======
-  - bioconda::fastqc=0.11.8
-  - bioconda::multiqc=1.7
-  - conda-forge::r-markdown=1.1
-  - conda-forge::r-base=3.6.1
   # Custom packages
   - bioconda::star=2.7.0f # update STAR-Fusion and Fusion-Inspector, Arriba
   - conda-forge::r-data.table=1.12.8
   - conda-forge::r-gplots=3.0.1.2
   - bioconda::bioconductor-edger=3.28.0
-  - bioconda::fusion-report=2.0.1
->>>>>>> 24a4fafb
+  - bioconda::fusion-report=2.0.1