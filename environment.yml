--- conflicted
+++ resolved
@@ -6,22 +6,14 @@
   - bioconda
   - defaults
 dependencies:
-<<<<<<< HEAD
-  - anaconda::openjdk=8.0.152 # Needed for FastQC - conda build hangs without this
-  - bioconda::star=2.7.0f # update STAR-Fusion and Fusion-Inspector, Arriba
-  - conda-forge::r-data.table=1.12.0
-  - conda-forge::r-gplots=3.0.1.1
-  - bioconda::bioconductor-edger=3.24.1
-  - conda-forge::r-markdown=0.9
-  - bioconda::fusion-report=2.0.1
-  - bioconda::fastqc=0.11.8
-  - bioconda::multiqc=1.7
-  - matplotlib=3.0.3 # Current 3.1.0 build incompatible with multiqc=1.7
-=======
   - conda-forge::python=3.7.3
   # TODO nf-core: Add required software dependencies here
   - bioconda::fastqc=0.11.8
   - bioconda::multiqc=1.7
   - conda-forge::r-markdown=1.1
   - conda-forge::r-base=3.6.1
->>>>>>> 9002fa07
+  - bioconda::star=2.7.0f # update STAR-Fusion and Fusion-Inspector, Arriba
+  - conda-forge::r-data.table=1.12.0
+  - conda-forge::r-gplots=3.0.1.1
+  - bioconda::bioconductor-edger=3.24.1
+  - bioconda::fusion-report=2.0.1