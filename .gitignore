--- conflicted
+++ resolved
@@ -2,10 +2,6 @@
 work/
 results/
 .DS_Store
-<<<<<<< HEAD
-tests/test_data
-=======
 test/*
->>>>>>> 3a2497a5
 *.pyc
 .vscode/