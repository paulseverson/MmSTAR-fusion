--- conflicted
+++ resolved
@@ -1,11 +1,7 @@
 .nextflow*
 work/
 results/
-<<<<<<< HEAD
-tests/
-.vscode/
-=======
 .DS_Store
 tests/test_data
 *.pyc
->>>>>>> 21a71b52
+.vscode/